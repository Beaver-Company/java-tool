--- conflicted
+++ resolved
@@ -57,13 +57,10 @@
         eq("CAMEL_CASE", keyword.constantName());
         eq("Camel-Case", keyword.httpHeader());
         eq("camelCase", keyword.javaVariable());
-<<<<<<< HEAD
         eq(C.List("camel", "case"), keyword.tokens());
-=======
         eq("Camel Case", keyword.header());
         eq("camel case", keyword.text());
-        eq(C.listOf("camel", "case"), keyword.tokens());
->>>>>>> e8f3e6d0
+        eq(C.List("camel", "case"), keyword.tokens());
     }
 
 }