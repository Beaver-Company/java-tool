/*
 * Copyright (C) 2013 The Java Tool project
 * Gelin Luo <greenlaw110(at)gmail.com>
 *
 * Licensed to the Apache Software Foundation (ASF) under one or more
 * contributor license agreements.  See the NOTICE file distributed with
 * this work for additional information regarding copyright ownership.
 * The ASF licenses this file to You under the Apache License, Version 2.0
 * (the "License"); you may not use this file except in compliance with
 * the License.  You may obtain a copy of the License at
 *
 *      http://www.apache.org/licenses/LICENSE-2.0
 *
 * Unless required by applicable law or agreed to in writing, software
 * distributed under the License is distributed on an "AS IS" BASIS,
 * WITHOUT WARRANTIES OR CONDITIONS OF ANY KIND, either express or implied.
 * See the License for the specific language governing permissions and
 * limitations under the License.
*/
package org.osgl.util;

import org.osgl.$;
import org.osgl.Osgl;
import org.osgl.exception.NotAppliedException;
import org.osgl.util.algo.Algorithms;

import java.io.IOException;
import java.io.Serializable;
import java.util.*;

/**
 * The namespace for OSGL collection utilities
 */
public enum C {

    INSTANCE;

    /**
     * The character enum for a data structure
     */
    public enum Feature {
        /**
         * Indicate whether a structure is immutable
         */
        IMMUTABLE,

        /**
         * Indicate the client cannot modify the structure.
         * However a readonly structure might not be immutable.
         * For example a view of a backing structure is readonly
         * while the backing structure is immutable
         */
        READONLY,

        /**
         * Indicate whether a list structure support random access
         */
        RANDOM_ACCESS,

        /**
         * Indicate whether the structure is limited
         */
        LIMITED,

        /**
         * Indicate whether the structure supports lazy evaluation
         */
        LAZY,

        /**
         * Indicate whether the structure support parallel operation
         */
        PARALLEL,

        /**
         * Indicate whether this structure is ordered. E.g. a
         * {@link List} and {@link java.util.LinkedHashSet} is ordered
         * structure, while {@link java.util.HashSet} might not be
         * ordered
         */
        ORDERED,

        /**
         * Indicate whether this structure is sorted
         */
        SORTED
    }

    /**
     * Define a type that holds a set of {@link org.osgl.util.C.Feature}
     */
    public interface Featured {
        /**
         * Get all characteristics in {@link EnumSet}
         *
         * @return an {@code EnumSet} of all characteristics hold by this object
         * @since 0.2
         */
        EnumSet<Feature> features();

        /**
         * Check if this object has a certain {@link org.osgl.util.C.Feature}
         *
         * @param c the characteristic to be tested
         * @return {@code true} if this object has the characteristic, or {@code false} otherwise
         * @since 0.2
         */
        boolean is(Feature c);

        @SuppressWarnings("unused")
        class Factory {
            public static Featured identity(final EnumSet<Feature> predefined) {
                return new Featured() {
                    @Override
                    public EnumSet<Feature> features() {
                        return predefined;
                    }

                    @Override
                    public boolean is(Feature c) {
                        return predefined.contains(c);
                    }
                };
            }
        }
    }

    /**
     * Define a traversable structure with functional programming support,
     * including map, reduce etc.
     *
     * @param <T> The element type
     */
    public interface Traversable<T> extends Iterable<T>, Featured {

        /**
         * Returns this traversable and try to turn on
         * {@link C.Feature#PARALLEL}. If this traversable does not
         * support {@link org.osgl.util.C.Feature#PARALLEL} then
         * return this traversable directly without any state change
         *
         * @return this reference with parallel turned on if parallel
         * is supported
         */
        Traversable<T> parallel();

        /**
         * Returns this traversable and turn off
         * {@link C.Feature#PARALLEL}
         *
         * @return this reference with parallel turned off
         */
        Traversable<T> sequential();

        /**
         * Returns this traversable and try to turn on {@link C.Feature#LAZY}.
         * If lazy is not supported then return this traversable directly without
         * any state change
         *
         * @return this reference with lazy turned on if it is supported
         */
        Traversable<T> lazy();

        /**
         * Returns this traversable and turn off {@link C.Feature#LAZY}
         *
         * @return this reference with lazy turned off
         */
        Traversable<T> eager();

        /**
         * Is this traversal empty?
         *
         * @return {@code true} if the traversal is empty or {@code false} otherwise
         * @since 0.2
         */
        boolean isEmpty();

        /**
         * Return the size of this traversal
         *
         * @return the size of the structure
         * @throws UnsupportedOperationException if this structure does not support this method
         * @since 0.2
         */
        int size() throws UnsupportedOperationException;


        /**
         * Returns an new traversable with a mapper function specified. The element in the new traversal is the result of the
         * mapper function applied to this traversal element.
         * <pre>
         *     Traversable traversable = C.list(23, _.NONE, null);
         *     assertEquals(C.list(true, false, false), traversal.map(_.F.NOT_NULL));
         *     assertEquals(C.list("23", "", ""), traversal.map(_.F.AS_STRING));
         * </pre>
         * <p>For Lazy Traversable, it must use lazy evaluation for this method.
         * Otherwise it is up to implementation to decide whether use lazy
         * evaluation or not</p>
         *
         * @param mapper the function that applied to element in this traversal and returns element in the result traversal
         * @param <R>    the element type of the new traversal
         * @return the new traversal contains results of the mapper function applied to this traversal
         * @since 0.2
         */
        <R> Traversable<R> map($.Function<? super T, ? extends R> mapper);

        /**
         * Returns a traversable consisting of the results of replacing each element of this
         * stream with the contents of the iterable produced by applying the provided mapping
         * function to each element. If the result of the mapping function is {@code null},
         * this is treated as if the result is an empty traversable.
         *
         * @param mapper the function produce an iterable when applied to an element
         * @param <R>    the element type of the the new traversable
         * @return the new traversable
         * @since 0.2
         */
        <R> Traversable<R> flatMap($.Function<? super T, ? extends Iterable<? extends R>> mapper);

        /**
         * Returns an new traversable that contains all elements in the current traversable
         * except that does not pass the test of the filter function specified.
         * <pre>
         *     Traversable traversable = C.list(-1, 0, 1, -3, 7);
         *     Traversable filtered = traversable.filter(_.F.gt(0));
         *     assertTrue(filtered.contains(1));
         *     assertFalse(filtered.contains(-3));
         * </pre>
         *
         * @param predicate the function that test if the element in the traversable should be
         *                  kept in the resulting traversable. When applying the filter function
         *                  to the element, if the result is {@code true} then the element will
         *                  be kept in the resulting traversable.
         * @return the new traversable consists of elements passed the filter function test
         * @since 0.2
         */
        Traversable<T> filter($.Function<? super T, Boolean> predicate);

        /**
         * Performs a reduction on the elements in this traversable, using the provided
         * identity and accumulating function. This might be equivalent to:
         * <pre>
         *      R result = identity;
         *      for (T element: this traversable) {
         *          result = accumulator.apply(result, element);
         *      }
         *      return result;
         * </pre>
         * <p>The above shows a typical left side reduce. However depending on the
         * implementation, it might choose another way to do the reduction, including
         * reduction in a parallel way</p>
         *
         * @param identity    the identity value for the accumulating function
         * @param accumulator the function the combine two values
         * @param <R>         the type of identity and the return value
         * @return the result of reduction
         * @since 0.2
         */
        <R> R reduce(R identity, $.Func2<R, T, R> accumulator);

        /**
         * Performs a reduction on the elements in this traversable, using provided accumulating
         * function. This might be equivalent to:
         * <pre>
         *      boolean found = false;
         *      T result = null;
         *      for (T element: this traversable) {
         *          if (found) {
         *              result = accumulator.apply(result, element);
         *          } else {
         *              found = true;
         *              result = element;
         *          }
         *      }
         *      return found ? _.some(result) : _.none();
         * </pre>
         * <p>The above shows a typical left side reduction. However depending on the
         * implementation, it might choose another way to do the reduction, including
         * reduction in a parallel way</p>
         *
         * @param accumulator the function takes previous accumulating
         *                    result and the current element being
         *                    iterated
         * @return an option describing the accumulating result or {@link $#none()} if
         * the structure is empty
         * @since 0.2
         */
        $.Option<T> reduce($.Func2<T, T, T> accumulator);

        /**
         * Check if all elements match the predicate specified
         *
         * @param predicate the function to test the element
         * @return {@code true} if all elements match the predicate
         * @since 0.2
         */
        boolean allMatch($.Function<? super T, Boolean> predicate);

        /**
         * Check if any elements matches the predicate specified
         *
         * @param predicate the function to test the element
         * @return {@code true} if any element matches the predicate
         * @since 0.2
         */
        boolean anyMatch($.Function<? super T, Boolean> predicate);

        /**
         * Check if no elements matches the predicate specified. This should be
         * equivalent to:
         * <pre>
         *      this.allMatch(_.F.negate(predicate));
         * </pre>
         *
         * @param predicate the function to test the element
         * @return {@code true} if none element matches the predicate
         * @since 0.2
         */
        boolean noneMatch($.Function<? super T, Boolean> predicate);

        /**
         * Returns an element that matches the predicate specified. The interface
         * does not indicate if it should be the first element matches the predicate
         * be returned or in case of parallel computing, whatever element matches
         * found first is returned. It's all up to the implementation to refine the
         * semantic of this method
         *
         * @param predicate the function map element to Boolean
         * @return an element in this traversal that matches the predicate or
         * {@link $#NONE} if no element matches
         * @since 0.2
         */
        $.Option<T> findOne($.Function<? super T, Boolean> predicate);

        /**
         * Iterate this {@code Traversable} with a visitor function. This method
         * does not specify the approach to iterate through this structure. The
         * implementation might choose iterate from left to right, or vice versa.
         * It might even choose to split the structure into multiple parts, and
         * iterate through them in parallel
         *
         * @param visitor a function that apply to element in this
         *                {@code Traversable}. The return value
         *                of the function is ignored
         * @return this {@code Traversable} instance for chained call
         * @since 0.2
         */
        Traversable<T> accept($.Function<? super T, ?> visitor);

        /**
         * Alias of {@link #accept($.Function)}
         */
        Traversable<T> each($.Function<? super T, ?> visitor);

        /**
         * Alias of {@link #accept($.Function)}
         */
        Traversable<T> forEach($.Function<? super T, ?> visitor);
    }

    public interface Sequence<T>
            extends Traversable<T> {

        /**
         * Returns this traversable and make sure {@link C.Feature#PARALLEL} is set
         *
         * @return this reference with parallel turned on
         */
        Sequence<T> parallel();

        /**
         * Returns this traversable and make sure {@link C.Feature#PARALLEL} is unset
         *
         * @return this reference with parallel turned off
         */
        Sequence<T> sequential();

        /**
         * Returns this traversable and make sure {@link C.Feature#LAZY} is set
         *
         * @return this reference with lazy turned on
         */
        Sequence<T> lazy();

        /**
         * Returns this traversable and make sure {@link C.Feature#LAZY} is unset
         *
         * @return this reference with lazy turned off
         */
        Sequence<T> eager();

        /**
         * Alias of {@link #head()}
         *
         * @return the first element in the sequence
         * @since 0.2
         */
        T first() throws NoSuchElementException;

        /**
         * Returns an {@link $.Option} of the first element in the
         * {@code Sequence} or {@link $#NONE} if the {@code Sequence} is empty
         *
         * @return the first element from the {@code Sequence}
         * @throws NoSuchElementException if the {@code Sequence} is empty
         * @see #tail()
         * @see #first()
         * @since 0.2
         */
        T head() throws NoSuchElementException;

        /**
         * Alias of {@link #take(int)}
         *
         * @return the first {@code n} element in the sequence
         * @since 0.2
         */
        Sequence<T> head(int n);

        /**
         * Returns the rest part of the {@code Sequence} except the first element
         *
         * @return a {@code Sequence} without the first element
         * @throws UnsupportedOperationException if the {@code Sequence} is empty
         * @see #head()
         * @see ReversibleSequence#tail(int)
         * @since 0.2
         */
        Sequence<T> tail() throws UnsupportedOperationException;

        /**
         * Returns a {@code Sequence} consisting the first {@code n} elements from this {@code Sequence} if
         * number {@code n} is positive and the {@code Sequence} contains more than {@code n} elements
         * <p>If this {@code Sequence} contains less than {@code n} elements, then a {@code Sequence} consisting
         * the whole elements of this {@code Sequence} is returned. Note it might return this {@code Sequence}
         * itself if the {@code Sequence} is immutable.</p>
         * <p>If the number {@code n} is zero, then an empty {@code Sequence} is returned in reverse
         * order</p>
         * <p>If the number {@code n} is negative, then the last {@code -n} elements from this
         * {@code Sequence} is returned in an new {@code Sequence}, or throw {@link UnsupportedOperationException}
         * if this operation is not supported</p>
         * <pre>
         *     Sequence seq = C.list(1, 2, 3, 4);
         *     assertEquals(C.list(1, 2), seq.take(2));
         *     assertEquals(C.list(1, 2, 3, 4), seq.take(100));
         *     assertEquals(C.list(), seq.take(0));
         *     assertEquals(C.list(3, 4), seq.take(-2));
         *     assertEquals(C.list(1, 2, 3, 4), seq.take(-200));
         * </pre>
         *
         * @param n specify the number of elements to be taken from the head of this {@code Sequence}
         * @return a {@code Sequence} consisting of the first {@code n} elements of this {@code Sequence}
         * @see #head(int)
         * @since 0.2
         */
        Sequence<T> take(int n);

        /**
         * Returns an new {@code Sequence} that takes the head of this {@code Sequence} until the predicate
         * evaluate to {@code false}:
         * <pre>
         *     C.Sequence seq = C.list(1, 2, 3, 4, 5, 4, 3, 2, 1);
         *     assertEquals(C.list(C.list(1, 2, 3), seq.takeWhile(_.F.lt(4)));
         *     assertEquals(C.list(C.list(1, 2, 3, 3, 2, 1), seq.filter(_.F.lt(4)));
         * </pre>
         *
         * @param predicate specify which the elements in this {@code Sequence} will put into the new
         *                  {@code Sequence}
         * @return the new {@code Sequence}
         * @since 0.2
         */
        Sequence<T> takeWhile($.Function<? super T, Boolean> predicate);

        /**
         * Returns a {@code Sequence} consisting of the elements from this {@code Sequence} except the first {@code n}
         * if number {@code n} is positive and the {@code Sequence} contains more than {@code n} elements
         * <p>If this {@code Sequence} contains less than {@code n} elements, then an empty {@code Sequence}
         * is returned</p>
         * <p>If the number {@code n} is zero, then a copy of this {@code Sequence} or this {@code Sequence}
         * itself is returned depending on the implementation</p>
         * <p>If the number {@code n} is negative, then either {@link IllegalArgumentException} should
         * be thrown out if this sequence is not {@link org.osgl.util.C.Feature#LIMITED} or it drop
         * {@code -n} element starts from the tail side</p>
         * <pre>
         *     C.Sequence seq = C.list(1, 2, 3, 4, 5);
         *     assertEquals(C.list(3, 4, 5), seq.drop(2));
         *     assertEquals(C.list(1, 2, 3, 4, 5), seq.drop(0));
         *     assertEquals(C.list(), seq.drop(100));
         * </pre>
         * <p>Note this method does NOT modify the current sequence, instead it returns an new sequence structure
         * containing the elements as required</p>
         *
         * @param n specify the number of elements to be taken from the head of this {@code Sequence}
         *          must not less than 0
         * @return a {@code Sequence} consisting of the elements of this {@code Sequence} except the first {@code n} ones
         * @since 0.2
         */
        Sequence<T> drop(int n) throws IllegalArgumentException;

        /**
         * Returns a {@code Sequence} consisting of the elements from this sequence with leading elements
         * dropped until the predicate returns {@code true}
         * <pre>
         *      Sequence seq = C.list(1, 2, 3, 4, 3, 2, 1);
         *      assertTrue(C.list(), seq.dropWhile(_.F.gt(100)));
         *      assertTrue(C.list(4, 3, 2, 1), seq.dropWhile(_.F.lt(3)));
         * </pre>
         * <p>Note this method does NOT modify the current sequence, instead it returns an new sequence structure
         * containing the elements as required</p>
         *
         * @param predicate the function that check if drop operation should stop
         * @return the sequence after applying the drop operations
         * @since 0.2
         */
        Sequence<T> dropWhile($.Function<? super T, Boolean> predicate);

        /**
         * Returns a sequence consists of all elements of this sequence
         * followed by all elements of the specified iterable.
         * <p>An {@link C.Feature#IMMUTABLE immutable} Sequence must
         * return an new Sequence; while a mutable Sequence implementation
         * might append specified seq to {@code this} sequence instance
         * directly</p>
         *
         * @param iterable the iterable in which elements will be append to this sequence
         * @return the sequence after append the iterable
         */
        Sequence<T> append(Iterable<? extends T> iterable);

        /**
         * Returns a sequence consists of all elements of this sequence
         * followed by all elements of the specified sequence.
         * <p>An {@link C.Feature#IMMUTABLE immutable} Sequence must
         * return an new Sequence; while a mutable Sequence implementation
         * might append specified seq to {@code this} sequence instance
         * directly</p>
         *
         * @param seq the sequence to be appended
         * @return a sequence consists of elements of both sequences
         * @since 0.2
         */
        Sequence<T> append(Sequence<T> seq);

        /**
         * Returns a sequence consists of all elements of this sequence
         * followed by the element specified.
         * <p>an {@link C.Feature#IMMUTABLE immutable} Sequence must
         * return an new Sequence; while a mutable Sequence implementation
         * might append the element to {@code this} sequence instance
         * directly</p>
         *
         * @param t the element to be appended to this sequence
         * @return a sequence consists of elements of this sequence
         * and the element {@code t}
         * @since 0.2
         */
        Sequence<T> append(T t);

        /**
         * Returns a sequence consists of all elements of the iterable specified
         * followed by all elements of this sequence
         * <p>An {@link C.Feature#IMMUTABLE immutable} Sequence must
         * return an new Sequence; while a mutable Sequence implementation
         * might prepend specified seq to {@code this} sequence instance
         * directly</p>
         *
         * @param iterable the iterable to be prepended
         * @return a sequence consists of elements of both sequences
         * @since 0.2
         */
        Sequence<T> prepend(Iterable<? extends T> iterable);

        /**
         * Returns a sequence consists of all elements of the sequence specified
         * followed by all elements of this sequence
         * <p>An {@link C.Feature#IMMUTABLE immutable} Sequence must
         * return an new Sequence; while a mutable Sequence implementation
         * might prepend specified seq to {@code this} sequence instance
         * directly</p>
         *
         * @param seq the sequence to be prepended
         * @return a sequence consists of elements of both sequences
         * @since 0.2
         */
        Sequence<T> prepend(Sequence<T> seq);

        /**
         * Returns a sequence consists of the element specified followed by
         * all elements of this sequence.
         * <p>an {@link C.Feature#IMMUTABLE immutable} Sequence must
         * return an new Sequence; while a mutable Sequence implementation
         * might append the element to {@code this} sequence instance
         * directly</p>
         *
         * @param t the element to be appended to this sequence
         * @return the sequence consists of {@code t} followed
         * by all elements in this sequence
         * @since 0.2
         */
        Sequence<T> prepend(T t);


        /**
         * {@inheritDoc}
         *
         * @param mapper {@inheritDoc}
         * @param <R>    {@inheritDoc}
         * @return a Sequence of {@code R} that are mapped from this sequence
         * @since 0.2
         */
        @Override
        <R> Sequence<R> map($.Function<? super T, ? extends R> mapper);

        /**
         * {@inheritDoc}
         *
         * @param mapper {@inheritDoc}
         * @param <R>    {@inheritDoc}
         * @return a Sequence of {@code R} type element that are mapped from this sequences
         * @since 0.2
         */
        @Override
        <R> Sequence<R> flatMap($.Function<? super T, ? extends Iterable<? extends R>> mapper);

        /**
         * {@inheritDoc}
         *
         * @param predicate {@inheritDoc}
         * @return An new {@code Sequence} consists of elements that passed the predicate
         * @since 0.2
         */
        @Override
        Sequence<T> filter(final $.Function<? super T, Boolean> predicate);

        /**
         * {@inheritDoc}
         * This method does not specify how to run the accumulator. It might be
         * {@link #reduceLeft(Object, $.Func2)} or
         * {@link ReversibleSequence#reduceRight(Object, $.Func2)}, or
         * even run reduction in parallel, it all depending on the implementation.
         * <p>For a guaranteed reduce from left to right, use
         * {@link #reduceLeft(Object, $.Func2)} instead</p>
         *
         * @param identity    {@inheritDoc}
         * @param accumulator {@inheritDoc}
         * @param <R>         {@inheritDoc}
         * @return {@inheritDoc}
         * @since 0.2
         */
        @Override
        <R> R reduce(R identity, $.Func2<R, T, R> accumulator);

        /**
         * Run reduction from header side. This is equivalent to:
         * <pre>
         *      R result = identity;
         *      for (T element: this sequence) {
         *          result = accumulator.apply(result, element);
         *      }
         *      return result;
         * </pre>
         *
         * @param identity    the identity value for the accumulating function
         * @param accumulator the function to accumulate two values
         * @return the reduced result
         * @see #reduce(Object, $.Func2)
         * @since 0.2
         */
        <R> R reduceLeft(R identity, $.Func2<R, T, R> accumulator);

        /**
         * {@inheritDoc}
         * This method does not specify the approach to run reduction.
         * For a guaranteed reduction from head to tail, use
         * {@link #reduceLeft($.Func2)} instead
         *
         * @param accumulator {@inheritDoc}
         * @return {@inheritDoc}
         * @since 0.2
         */
        @Override
        $.Option<T> reduce($.Func2<T, T, T> accumulator);

        /**
         * Run reduction from head to tail. This is equivalent to
         * <pre>
         *      if (isEmpty()) {
         *          return _.none();
         *      }
         *      T result = head();
         *      for (T element: this traversable.tail()) {
         *          result = accumulator.apply(result, element);
         *      }
         *      return _.some(result);
         * </pre>
         *
         * @param accumulator the function accumulate each element to the final result
         * @return an {@link $.Option} describing the accumulating result
         * @since 0.2
         */
        $.Option<T> reduceLeft($.Func2<T, T, T> accumulator);

        /**
         * Apply the predicate specified to the element of this sequence
         * from head to tail. Stop at the element that returns {@code true},
         * and returns an {@link $.Option} describing the element. If none
         * of the element applications in the sequence returns {@code true}
         * then {@link $#none()} is returned
         *
         * @param predicate the function map the element to Boolean
         * @return an option describe the first element matches the
         * predicate or {@link $#none()}
         * @since 0.2
         */
        $.Option<T> findFirst($.Function<? super T, Boolean> predicate);

        Sequence<T> accept($.Function<? super T, ?> visitor);

        Sequence<T> each($.Function<? super T, ?> visitor);

        Sequence<T> forEach($.Function<? super T, ?> visitor);

        /**
         * Iterate through this sequence from head to tail with
         * the visitor function specified
         *
         * @param visitor the function to visit elements in this sequence
         * @return this sequence
         * @see Traversable#accept($.Function)
         * @see ReversibleSequence#acceptRight($.Function)
         * @since 0.2
         */
        Sequence<T> acceptLeft($.Function<? super T, ?> visitor);

        /**
         * Returns a sequence formed from this sequence and another iterable
         * collection by combining corresponding elements in pairs.
         * If one of the two collections is longer than the other,
         * its remaining elements are ignored.
         *
         * @param iterable the part B to be zipped with this sequence
         * @param <T2>     the type of the iterable
         * @return a new sequence containing pairs consisting of
         * corresponding elements of this sequence and that.
         * The length of the returned collection is the
         * minimum of the lengths of this sequence and that.
         */
        <T2> Sequence<$.T2<T, T2>> zip(Iterable<T2> iterable);

        /**
         * Returns a sequence formed from this sequence and another iterable
         * collection by combining corresponding elements in pairs.
         * If one of the two collections is longer than the other,
         * placeholder elements are used to extend the shorter collection
         * to the length of the longer.
         *
         * @param iterable the part B to be zipped with this sequence
         * @param <T2>     the type of the iterable
         * @param def1     the element to be used to fill up the result if
         *                 this sequence is shorter than that iterable
         * @param def2     the element to be used to fill up the result if
         *                 the iterable is shorter than this sequence
         * @return a new sequence containing pairs consisting of
         * corresponding elements of this sequence and that.
         * The length of the returned collection is the
         * maximum of the lengths of this sequence and that.
         */
        <T2> Sequence<$.T2<T, T2>> zipAll(Iterable<T2> iterable, T def1, T2 def2);

        /**
         * Zip this sequence with its indices
         *
         * @return A new list containing pairs consisting of all
         * elements of this list paired with their index.
         * Indices start at 0.
         */
<<<<<<< HEAD
        @SuppressWarnings("unused")
        Sequence<$.T2<T, Integer>> zipWithIndex();
=======
        Sequence<_.T2<T, Integer>> zipWithIndex();

        /**
         * Count the element occurence in this sequence
         * @param t the element
         * @return the number of times the element be presented in this sequence
         */
        int count(T t);
>>>>>>> ffeb5675
    }

    /**
     * A bidirectional sequence which can be iterated from tail to head
     *
     * @param <T> the element type
     */
    public interface ReversibleSequence<T>
            extends Sequence<T> {

        /**
         * Returns this traversable and make sure {@link C.Feature#PARALLEL} is set
         *
         * @return this reference with parallel turned on
         */
        ReversibleSequence<T> parallel();

        /**
         * Returns this traversable and make sure {@link C.Feature#PARALLEL} is unset
         *
         * @return this reference with parallel turned off
         */
        ReversibleSequence<T> sequential();

        /**
         * Returns this traversable and make sure {@link C.Feature#LAZY} is set
         *
         * @return this reference with lazy turned on
         */
        ReversibleSequence<T> lazy();

        /**
         * Returns this traversable and make sure {@link C.Feature#LAZY} is unset
         *
         * @return this reference with lazy turned off
         */
        ReversibleSequence<T> eager();

        /**
         * {@inheritDoc}
         *
         * @param n {@inheritDoc}
         * @return an new reversible sequence contains the first
         * {@code n} elements in this sequence
         */
        @Override
        ReversibleSequence<T> head(int n);

        /**
         * {@inheritDoc}
         *
         * @return an new reversible sequence contains all elements
         * in this sequence except the first element
         */
        @Override
        ReversibleSequence<T> tail();

        /**
         * {@inheritDoc}
         *
         * @param n {@inheritDoc}
         * @return an new reversible sequence contains the first
         * {@code n} elements in this sequence
         */
        @Override
        ReversibleSequence<T> take(int n);

        /**
         * {@inheritDoc}
         *
         * @param predicate {@inheritDoc}
         * @return an new reversible sequence contains the elements
         * in this sequence until predicate evaluate to false
         */
        @Override
        ReversibleSequence<T> takeWhile($.Function<? super T, Boolean> predicate);

        /**
         * {@inheritDoc}
         *
         * @param n specify the number of elements to be taken from the head of this {@code Sequence} or
         *          the {@code -n} number of elements to be taken from the tail of this sequence if n is
         *          an negative number
         * @return a reversible sequence without the first {@code n} number of elements
         */
        @Override
        ReversibleSequence<T> drop(int n);

        @Override
        ReversibleSequence<T> dropWhile($.Function<? super T, Boolean> predicate);

        @Override
        ReversibleSequence<T> filter($.Function<? super T, Boolean> predicate);

        /**
         * {@inheritDoc}
         *
         * @param t {@inheritDoc}
         * @return a reversible sequence contains this seq's element
         * followed by {@code t}
         */
        @Override
        ReversibleSequence<T> append(T t);

        /**
         * Returns an new reversible sequence contains all elements
         * in this sequence followed by all elements in the specified
         * reverse sequence
         *
         * @param seq another reversible sequence
         * @return an new reversible sequence contains both seq's elements
         */
        ReversibleSequence<T> append(ReversibleSequence<T> seq);

        /**
         * {@inheritDoc}
         *
         * @param t {@inheritDoc}
         * @return a reversible sequence contains by {@code t}
         * followed this seq's element
         */
        @Override
        ReversibleSequence<T> prepend(T t);

        /**
         * Returns an new reversible sequence contains all elements
         * in specified reversible sequence followed by all elements
         * in this sequence
         *
         * @param seq another reversible sequence
         * @return an new reversible sequence contains both seq's elements
         */
        ReversibleSequence<T> prepend(ReversibleSequence<T> seq);

        /**
         * Returns the last element from this {@code Sequence}
         *
         * @return the last element
         * @throws UnsupportedOperationException if this {@code Sequence} is not limited
         * @throws NoSuchElementException        if the {@code Sequence} is empty
         * @see #isEmpty()
         * @see org.osgl.util.C.Feature#LIMITED
         * @see #is(org.osgl.util.C.Feature)
         * @since 0.2
         */
        T last() throws UnsupportedOperationException, NoSuchElementException;


        /**
         * Returns a {@code Sequence} consisting the last {@code n} elements from this {@code Sequence}
         * if number {@code n} is positive and the {@code Sequence} contains more than {@code n} elements
         * <p>If this {@code Sequence} contains less than {@code n} elements, then a {@code Sequence} consisting
         * the whole elements of this {@code Sequence} is returned. Note it might return this {@code Sequence}
         * itself if the {@code Sequence} is immutable.</p>
         * <p>If the number {@code n} is zero, then an empty {@code Sequence} is returned in reverse
         * order</p>
         * <p>If the number {@code n} is negative, then the first {@code -n} elements from this
         * {@code Sequence} is returned in an new {@code Sequence}</p>
         * <pre>
         *     Sequence seq = C1.list(1, 2, 3, 4);
         *     assertEquals(C1.list(3, 4), seq.tail(2));
         *     assertEquals(C1.list(1, 2, 3, 4), seq.tail(100));
         *     assertEquals(C1.list(), seq.tail(0));
         *     assertEquals(C1.list(1, 2, 3), seq.tail(-3));
         *     assertEquals(C1.list(1, 2, 3, 4), seq.tail(-200));
         * </pre>
         * <p>This method does not mutate the underline container</p>
         *
         * @param n specify the number of elements to be taken from the tail of this {@code Sequence}
         * @return a {@code Sequence} consisting of the last {@code n} elements from this {@code Sequence}
         * @throws UnsupportedOperationException if the traversal is unlimited or empty
         * @throws IndexOutOfBoundsException     if {@code n} is greater than the size of this {@code Sequence}
         * @see org.osgl.util.C.Feature#LIMITED
         * @see #is(org.osgl.util.C.Feature)
         * @since 0.2
         */
        ReversibleSequence<T> tail(int n) throws UnsupportedOperationException, IndexOutOfBoundsException;

        /**
         * Returns an new {@code Sequence} that reverse this {@code Sequence}.
         *
         * @return a reversed {@code Sequence}
         * @throws UnsupportedOperationException if this {@code Sequence} is unlimited
         * @see org.osgl.util.C.Feature#LIMITED
         * @see #is(org.osgl.util.C.Feature)
         * @since 0.2
         */
        ReversibleSequence<T> reverse() throws UnsupportedOperationException;

        /**
         * Returns an {@link Iterator} iterate the sequence from tail to head
         *
         * @return the iterator
         * @since 0.2
         */
        Iterator<T> reverseIterator();

        /**
         * Run reduction from tail side. This is equivalent to:
         * <pre>
         *      R result = identity;
         *      for (T element: this sequence.reverse()) {
         *          result = accumulator.apply(result, element);
         *      }
         *      return result;
         * </pre>
         *
         * @param identity the initial value
         * @param accumulator the function performs accumulation from {@code T} an {@code R} to anthoer {@code R}
         * @param <R> the accumulation result
         * @see #reduce(Object, Osgl.Func2)
         * @since 0.2
         */
        <R> R reduceRight(R identity, $.Func2<R, T, R> accumulator);

        /**
         * Run reduction from tail to head. This is equivalent to
         * <pre>
         *      if (isEmpty()) {
         *          return _.none();
         *      }
         *      T result = last();
         *      for (T element: this sequence.reverse.tail()) {
         *          result = accumulator.apply(result, element);
         *      }
         *      return _.some(result);
         * </pre>
         *
         * @param accumulator the function accumulate each element to the final result
         * @return an {@link $.Option} describing the accumulating result
         * @since 0.2
         */
        $.Option<T> reduceRight($.Func2<T, T, T> accumulator);


        /**
         * Apply the predicate specified to the element of this sequence
         * from tail to head. Stop at the element that returns {@code true},
         * and returns an {@link $.Option} describing the element. If none
         * of the element applications in the sequence returns {@code true}
         * then {@link $#none()} is returned
         *
         * @param predicate the function map the element to Boolean
         * @return an option describe the first element matches the
         * predicate or {@link $#none()}
         * @since 0.2
         */
        $.Option<T> findLast($.Function<? super T, Boolean> predicate);

        @Override
        <R> ReversibleSequence<R> map($.Function<? super T, ? extends R> mapper);

        /**
         * {@inheritDoc}
         *
         * @param mapper {@inheritDoc}
         * @param <R>    {@inheritDoc}
         * @return a ReversibleSequence of {@code R} type element that are mapped from this sequences
         * @since 0.2
         */
        @Override
        <R> ReversibleSequence<R> flatMap($.Function<? super T, ? extends Iterable<? extends R>> mapper);

        ReversibleSequence<T> accept($.Function<? super T, ?> visitor);


        ReversibleSequence<T> each($.Function<? super T, ?> visitor);

        ReversibleSequence<T> forEach($.Function<? super T, ?> visitor);

        ReversibleSequence<T> acceptLeft($.Function<? super T, ?> visitor);

        /**
         * Iterate through this sequence from tail to head with the visitor function
         * specified
         *
         * @param visitor the function to visit elements in this sequence
         * @return this sequence
         * @see Traversable#accept(Osgl.Function)
         * @see Sequence#acceptLeft(Osgl.Function)
         * @since 0.2
         */
        ReversibleSequence<T> acceptRight($.Function<? super T, ?> visitor);

        <T2> C.ReversibleSequence<$.T2<T, T2>> zip(C.ReversibleSequence<T2> rseq);

        @SuppressWarnings("unused")
        <T2> C.ReversibleSequence<$.T2<T, T2>> zipAll(C.ReversibleSequence<T2> rseq, T def1, T2 def2);

    }

    public static class Array<T> extends ReversibleSeqBase<T> implements ReversibleSequence<T> {
        @Override
        public Array<T> lazy() {
            super.lazy();
            return this;
        }

        @Override
        public Array<T> eager() {
            super.eager();
            return this;
        }

        @Override
        public Array<T> parallel() {
            super.parallel();
            return this;
        }

        @Override
        public Array<T> sequential() {
            super.sequential();
            return this;
        }

        T[] data;

        Array(T[] data) {
            E.NPE(data);
            this.data = data;
        }

        @Override
        public int size() throws UnsupportedOperationException {
            return data.length;
        }

        @Override
        public Iterator<T> iterator() {
            final int size = size();
            return new ReadOnlyIterator<T>() {
                int cursor = 0;

                @Override
                public boolean hasNext() {
                    return cursor < size;
                }

                @Override
                public T next() {
                    if (cursor >= size) {
                        throw new NoSuchElementException();
                    }
                    return data[cursor++];
                }
            };
        }

        @Override
        public Iterator<T> reverseIterator() {
            final int size = size();
            return new ReadOnlyIterator<T>() {
                int cursor = size - 1;

                @Override
                public boolean hasNext() {
                    return cursor < 0;
                }

                @Override
                public T next() {
                    if (cursor < 0) {
                        throw new NoSuchElementException();
                    }
                    return data[cursor--];
                }
            };
        }

        @Override
        @SuppressWarnings("unchecked")
        public ReversibleSequence<T> reverse() throws UnsupportedOperationException {
            if (isLazy()) {
                return ReversedRSeq.of(this);
            }
            if (isMutable()) {
                Algorithms.arrayReverseInplace().reverse(data, 0, data.length);
                return this;
            }
            T[] newData = (T[]) Algorithms.ARRAY_REVERSE.apply(data, 0, data.length);
            return of(newData);
        }

        public static <T> Array<T> of(T[] data) {
            return new Array<T>(data);
        }

        public static <T> Array<T> copyOf(T[] data) {
            int len = data.length;
            T[] newData = $.newArray(data, len);
            System.arraycopy(data, 0, newData, 0, len);
            return new Array<T>(newData);
        }
    }

    /**
     * Define a Range data structure which contains a discrete sequence of elements start from {@link #from()}
     * until {@link #to()}. The {@code from} element should be contained in the range, while the {@code to}
     * element should be exclusive from the range. While the {@code from} and {@code to} defines the boundary of
     * an range, the {@link #step()} defines how to step from one element to another in the range.
     *
     * @param <ELEMENT> the element type
     */
    public interface Range<ELEMENT> extends Sequence<ELEMENT> {
        /**
         * Returns the {@code from} value (inclusive) in the range
         *
         * @return {@code from}
         * @since 0.2
         */
        ELEMENT from();

        /**
         * Returns the {@code to} value (exclusive) of the range
         *
         * @return {@code to}
         * @since 0.2
         */
        ELEMENT to();

        /**
         * Check if an element is contained in this range
         *
         * @param element the element to be checked
         * @return {@code true} if the element specified is contained in the range
         * @since 0.2
         */
        boolean contains(ELEMENT element);

        /**
         * Check if this range contains all elements of another range of the same type (identified by
         * {@link #order()} and {@link #step()}).
         *
         * @param r2 the range to be tested
         * @return {@code true} if this range contains all elements of {@code r2}
         * @since 0.2
         */
        boolean containsAll(Range<ELEMENT> r2);

        /**
         * Returns a {@link $.Func2} function that takes two elements in the range domain and returns an integer to
         * determine the order of the two elements. See {@link java.util.Comparator#compare(Object, Object)} for
         * semantic of the function.
         * <p>If any one of the element applied is {@code null} the function should throw out
         * {@link NullPointerException}</p>
         *
         * @return a function implement the ordering logic
         * @since 0.2
         */
        Comparator<ELEMENT> order();

        /**
         * Returns a {@link $.Func2} function that applied to an element in this {@code Range} and
         * an integer {@code n} indicate the number of steps. The result of the function is an element in
         * the range or the range domain after moving {@code n} steps based on the element.
         * <p>If the element apply is {@code null}, the function should throw out
         * {@link NullPointerException}; if the resulting element is not defined in the range
         * domain, the function should throw out {@link NoSuchElementException}</p>
         *
         * @return a function implement the stepping logic
         * @since 0.2
         */
        $.Func2<ELEMENT, Integer, ELEMENT> step();

        /**
         * Returns an new range this range and another range {@code r2} merged together. The two ranges must have
         * the equal {@link #step()} and {@link #order()} operator to be merged, otherwise,
         * {@link org.osgl.exception.InvalidArgException} will be thrown out
         * <p>The two ranges must be either overlapped or immediately connected to each other as per
         * {@link #step()} definition. Otherwise an {@link org.osgl.exception.InvalidArgException}
         * will be throw out:
         * <ul>
         * <li>if one range contains another range entirely, then the larger range is returned</li>
         * <li>if the two ranges overlapped or immediately connected to each other, then an range
         * contains all elements of the two ranges will be returned</li>
         * <li>an {@link org.osgl.exception.InvalidArgException} will be thrown out if the two ranges does not connected
         * to each other</li>
         * </ul>
         *
         * @param r2 the range to be merged with this range
         * @return an new range contains all elements in this range and r2
         * @throws org.osgl.exception.InvalidArgException if the two ranges does not have
         *                                                the same {@link #step()} operator or does not connect to each other
         * @since 0.2
         */
        Range<ELEMENT> merge(Range<ELEMENT> r2);

        ELEMENT last();

        Range<ELEMENT> tail(int n);

        Range<ELEMENT> reverse();

        Iterator<ELEMENT> reverseIterator();

        @SuppressWarnings("unused")
        <R> R reduceRight(R identity, $.Func2<R, ELEMENT, R> accumulator);

        @SuppressWarnings("unused")
        $.Option<ELEMENT> reduceRight($.Func2<ELEMENT, ELEMENT, ELEMENT> accumulator);

        @SuppressWarnings("unused")
        $.Option<ELEMENT> findLast($.Function<? super ELEMENT, Boolean> predicate);

        /**
         * {@inheritDoc}
         *
         * @param visitor {@inheritDoc}
         * @return this Range instance
         * @since 0.2
         */
        @Override
        Range<ELEMENT> accept($.Function<? super ELEMENT, ?> visitor);

        @Override
        Range<ELEMENT> each($.Function<? super ELEMENT, ?> visitor);

        @Override
        Range<ELEMENT> forEach($.Function<? super ELEMENT, ?> visitor);

        /**
         * {@inheritDoc}
         *
         * @param visitor {@inheritDoc}
         * @return this Range instance
         * @since 0.2
         */
        @Override
        Range<ELEMENT> acceptLeft($.Function<? super ELEMENT, ?> visitor);

        /**
         * iterate through the range from tail to head
         *
         * @param visitor a function to visit elements in the range
         * @return this Range instance
         * @since 0.2
         */
        @SuppressWarnings("unused")
        Range<ELEMENT> acceptRight($.Function<? super ELEMENT, ?> visitor);
    }

    /**
     * The osgl List interface is a mixture of {@link java.util.List} and osgl {@link Sequence}
     *
     * @param <T> the element type of the {@code List}
     * @since 0.2
     */
    public interface List<T> extends java.util.List<T>, ReversibleSequence<T> {

        /**
         * A cursor points to an element of a {@link List}. It performs like
         * {@link java.util.ListIterator} but differs in the following way:
         * <ul>
         * <li>Add insert, append method</li>
         * <li>Support method chain calling style for most methods</li>
         * <li>A clear get() method to get the element the cursor point to</li>
         * <li>Unlike next/previous method, the new forward/backward method
         * returns a Cursor reference</li>
         * </ul>
         *
         * @param <T>
         */
        interface Cursor<T> {

            /**
             * Returns true if the cursor is not obsolete and points to an element
             * in the list
             *
             * @return true if this cursor is not obsolete and point to an element
             */
            boolean isDefined();

            /**
             * Returns the index of the element to which the cursor pointed
             *
             * @return the cursor index
             */
            int index();

            /**
             * Returns if the cursor can be moved forward to get the
             * next element
             *
             * @return {@code true} if there are element after the cursor in the
             * underline list
             */
            boolean hasNext();

            /**
             * Returns if the cursor can be moved backward to get the previous
             * element
             *
             * @return {@code true} if there are element before the cursor in the
             * underline list
             */
            boolean hasPrevious();

            /**
             * Move the cursor forward to make it point to the next element to
             * the current element
             *
             * @return the cursor points to the next element
             * @throws UnsupportedOperationException if cannot move forward anymore
             */
            Cursor<T> forward() throws UnsupportedOperationException;

            /**
             * Move the cursor backward to make it point to the previous element to
             * the current element
             *
             * @return the cursor points to the previous element
             * @throws UnsupportedOperationException if cannot move backward anymore
             */
            Cursor<T> backward() throws UnsupportedOperationException;

            /**
             * Park the cursor at the position before the first element.
             * <p>After calling this method, {@link #isDefined()}
             * shall return {@code false}</p>
             *
             * @return this cursor
             */
            Cursor<T> parkLeft();

            /**
             * Park the cursor at the position after the last element
             * <p>After calling this method, {@link #isDefined()}
             * shall return {@code false}</p>
             *
             * @return this cursor
             */
            Cursor<T> parkRight();

            /**
             * Returns the element this cursor points to. If the cursor isn't point
             * to any element, calling to this method will trigger
             * {@code NoSuchElementException} been thrown out. The only case
             * the cursor doesn't point to any element is when it is initialized
             * in which case the cursor index is -1
             *
             * @return the current element
             * @throws NoSuchElementException if the cursor isn't point to any element
             */
            T get() throws NoSuchElementException;

            /**
             * Replace the element this cursor points to with the new element specified.
             *
             * @param t the new element to be set to this cursor
             * @return the cursor itself
             * @throws IndexOutOfBoundsException if the cursor isn't point to any element
             * @throws NullPointerException      if when passing null value to this method and
             *                                   the underline list does not allow null value
             */
            Cursor<T> set(T t) throws IndexOutOfBoundsException, NullPointerException;

            /**
             * Remove the current element this cursor points to. After the element
             * is removed, the cursor points to the next element if there is next,
             * or if there isn't next element, the cursor points to the previous
             * element, or if there is previous element neither, then the cursor
             * points to {@code -1} position and the current element is not defined
             *
             * @return the cursor itself
             * @throws UnsupportedOperationException if the operation is not supported
             *                                       by the underline container does not support removing elements
             * @throws NoSuchElementException        if the cursor is parked either left or
             *                                       right
             */
            Cursor<T> drop() throws NoSuchElementException, UnsupportedOperationException;

            /**
             * Add an element in front of the element this cursor points to.
             * After added, the cursor should still point to the current element
             *
             * @param t the element to be inserted
             * @return this cursor which is still pointing to the current element
             * @throws IndexOutOfBoundsException if the current element is undefined
             */
            Cursor<T> prepend(T t) throws IndexOutOfBoundsException;

            /**
             * Add an element after the element this cursor points to.
             * After added, the cursor should still point to the current element
             *
             * @param t the element to be added
             * @return this cursor which is still pointing to the current element
             */
            Cursor<T> append(T t);
        }


        /**
         * Returns this traversable and make sure {@link C.Feature#PARALLEL} is set
         *
         * @return this reference with parallel turned on
         */
        @Override
        List<T> parallel();

        /**
         * Returns this traversable and make sure {@link C.Feature#PARALLEL} is unset
         *
         * @return this reference with parallel turned off
         */
        @Override
        List<T> sequential();

        /**
         * Returns this traversable and make sure {@link C.Feature#LAZY} is set
         *
         * @return this reference with lazy turned on
         */
        @Override
        List<T> lazy();

        /**
         * Returns this traversable and make sure {@link C.Feature#LAZY} is unset
         *
         * @return this reference with lazy turned off
         */
        @Override
        List<T> eager();

        /**
         * Returns an immutable list contains all elements of the current list.
         * If the current list is immutable, then return the current list itself.
         *
         * @return an immutable list.
         * @see #readOnly()
         */
        List<T> snapshot();

        /**
         * Returns a view of this list that is readonly. If the current list is
         * readonly or immutable then return the current list itself
         *
         * @return a readonly view of this list
         */
        @SuppressWarnings("unused")
        List<T> readOnly();

        /**
         * Returns a mutable copy of this list
         *
         * @return a mutable list contains all elements of this list
         */
        List<T> copy();

        /**
         * Returns a sorted copy of this list.
         * <p>Note if the element type T is not a {@link java.lang.Comparable} then
         * this method returns a {@link #copy() copy} of this list without any order
         * changes</p>
         *
         * @return a sorted copy of this list
         */
        List<T> sorted();

        /**
         * Return a list that contains unique set of this list and keep the orders. If
         * this list doesn't have duplicated items, it could return this list directly
         * or choose to return an new copy of this list depends on the sub class
         * implementation
         * @return a list contains only unique elements in this list
         */
        List<T> unique();

        /**
         * Return a list that contains unique set as per the comparator specified of
         * this list and keep the orders. If this list doesn't have duplicated items,
         * it could return this list directly or choose to return an new copy of this list
         * depends on the sub class implementation
         * @param comp the comparator check the duplicate elements
         * @return a list contains unique element as per the comparator
         */
        List<T> unique(Comparator<T> comp);

        /**
         * Returns a sorted copy of this list. The order is specified by the comparator
         * provided
         *
         * @param comparator specify the order of elements in the result list
         * @return an ordered copy of this list
         */
        List<T> sorted(Comparator<? super T> comparator);

        @Override
        List<T> subList(int fromIndex, int toIndex);

        /**
         * Add all elements from an {@link Iterable} into this list.
         * Return {@code true} if the list has changed as a result of
         * call.
         * <p><b>Note</b> if this list is immutable or readonly, {@code UnsupportedOperationException}
         * will be thrown out with this call</p>
         * @param iterable the iterable provides the elements to be
         *                 added into the list
         * @return {@code true} if this list changed as result of addd
         */
        boolean addAll(Iterable<? extends T> iterable);

        /**
         * {@inheritDoc}
         *
         * @param n specify the number of elements to be included in the return list
         * @return A List contains first {@code n} items in this List
         */
        @Override
        List<T> head(int n);

        /**
         * {@inheritDoc}
         * <p>This method does not alter the underline list</p>
         *
         * @param n {@inheritDoc}
         * @return A list contains first {@code n} items in this list
         */
        @Override
        List<T> take(int n);

        /**
         * {@inheritDoc}
         *
         * @return A list contains all elements in this list except
         * the first one
         */
        @Override
        List<T> tail();

        /**
         * {@inheritDoc}
         * <p>This method does not alter the underline list</p>
         *
         * @param n {@inheritDoc}
         * @return A list contains last {@code n} items in this list
         */
        @Override
        List<T> tail(int n);

        /**
         * {@inheritDoc}
         * <p>This method does not alter the underline list</p>
         *
         * @param n {@inheritDoc}
         * @return a List contains all elements of this list
         * except the first {@code n} number
         */
        List<T> drop(int n);

        /**
         * {@inheritDoc}
         * <p>This method does not alter the underline list</p>
         *
         * @param predicate the predicate function
         * @return {@inheritDoc}
         */
        @Override
        List<T> dropWhile($.Function<? super T, Boolean> predicate);

        /**
         * {@inheritDoc}
         * <p>This method does not alter the underline list</p>
         *
         * @param predicate {@inheritDoc}
         * @return {@inheritDoc}
         */
        @Override
        List<T> takeWhile($.Function<? super T, Boolean> predicate);

        /**
         * For mutable list, remove all element that matches the predicate
         * specified from this List and return this list once done.
         * <p>For immutable or readonly list, an new List contains all element from
         * this list that does not match the predicate specified is returned</p>
         *
         * @param predicate test whether an element should be removed frmo
         *                  return list
         * @return a list contains all element that does not match the
         * predicate specified
         */
        List<T> remove($.Function<? super T, Boolean> predicate);

        @Override
        <R> C.List<R> map($.Function<? super T, ? extends R> mapper);

        /**
         * {@inheritDoc}
         *
         * @param mapper {@inheritDoc}
         * @param <R>    {@inheritDoc}
         * @return a List of {@code R} type element that are mapped from this sequences
         * @since 0.2
         */
        @Override
        <R> List<R> flatMap($.Function<? super T, ? extends Iterable<? extends R>> mapper);

        @Override
        List<T> filter($.Function<? super T, Boolean> predicate);

        /**
         * Find the first element in this list that matches the predicate.
         * Return a cursor point to the location of the element. If no
         * such element is found then a cursor that point to {@code -1}
         * is returned.
         *
         * @param predicate test the element
         * @return the reference to the list itself or an new List without the
         * first element matches the predicate if this is a readonly
         * list
         */
        Cursor<T> locateFirst($.Function<T, Boolean> predicate);

        /**
         * Locate any one element in the list that matches the predicate.
         * Returns the cursor point to the element found, or a cursor
         * that is not defined if no such element found in the list. In
         * a parallel locating the element been found might not be the
         * first element matches the predicate
         *
         * @param predicate the function that used to check the element
         *                  at the cursor
         * @return the reference to the list itself or an new List without
         * and element matches the predicate if this is a readonly
         * list
         */
        Cursor<T> locate($.Function<T, Boolean> predicate);

        /**
         * Locate the first element in this list that matches the predicate.
         * Return a cursor point to the location of the element. If no
         * such element is found then a cursor that point to {@code -1}
         * is returned.
         *
         * @param predicate test the element
         * @return the reference to the list itself or an new List without the
         * first element matches the predicate if this is a readonly
         * list
         */
        Cursor<T> locateLast($.Function<T, Boolean> predicate);

        /**
         * Insert an element at the position specified by {@code index}.
         * <p>If this list is readonly or immutable, then an new
         * list should be created with all elements in this list
         * and the new element inserted at the specified position.
         * The new list should be mutable and read write</p>
         * <p>If index is less than zero then it will insert at
         * {@code (size() + index)}</p>
         *
         * @param index specify the position where the element should be inserted
         * @param t     the element to be inserted
         * @return a reference to the List itself
         * @throws IndexOutOfBoundsException Math.abs(index) &gt; size()
         */
        List<T> insert(int index, T t) throws IndexOutOfBoundsException;

        /**
         * {@inheritDoc}
         *
         * @param t {@inheritDoc}
         * @return a list contains elements in this list followed
         * by {@code t}
         */
        @Override
        List<T> append(T t);

        /**
         * {@inheritDoc}
         *
         * @param iterable the iterable from which elements will be appended to this list
         * @return a List contains all elements of this list followed
         * by all elements in the iterable
         */
        List<T> append(Collection<? extends T> iterable);

        /**
         * Returns a List contains all elements in this List followed by
         * all elements in the specified List.
         * <p>A mutable List implementation might choose to add elements
         * from the specified list directly to this list and return this
         * list directly</p>
         * <p>For a read only or immutable list, it must create an new list
         * to avoid update this list</p>
         *
         * @param list the list in which elements will be appended
         *             to this list
         * @return a list contains elements of both list
         */
        List<T> append(List<T> list);

        @Override
        List<T> prepend(T t);

        List<T> prepend(Collection<? extends T> collection);

        List<T> prepend(List<T> list);

        @Override
        List<T> reverse();

        /**
         * Returns a List contains all elements in this List and not in
         * the {@code col} collection specified
         *
         * @param col the collection in which elements should
         *            be excluded from the result List
         * @return a List contains elements only in this list
         */
        List<T> without(Collection<? super T> col);

        /**
         * Returns a list contains all elements in the list except the
         * one specified
         *
         * @param element the element that should not be in the resulting list
         * @return a list without the element specified
         */
        List<T> without(T element);

        /**
         * Returns a list contains all elements in the list except the
         * ones specified
         *
         * @param element  the element that should not be in the resulting list
         * @param elements the array contains elements that should not be in the resulting list
         * @return a list without the element specified
         */
        List<T> without(T element, T... elements);

        @Override
        List<T> accept($.Function<? super T, ?> visitor);

        @Override
        List<T> each($.Function<? super T, ?> visitor);

        @Override
        List<T> forEach($.Function<? super T, ?> visitor);

        @Override
        List<T> acceptLeft($.Function<? super T, ?> visitor);

        @Override
        List<T> acceptRight($.Function<? super T, ?> visitor);

        /**
         * Loop through the list and for each element, call on the
         * indexedVisitor function specified
         * @param indexedVisitor the function to be called on each element along with the index
         * @return this list
         */
        List<T> accept($.Func2<Integer, ? super T, ?> indexedVisitor);

        /**
         * Alias of {@link #accept(Osgl.Func2)}
         * @param indexedVisitor the function to be called on each element along with the index
         * @return this list
         */
        List<T> each($.Func2<Integer, ? super T, ?> indexedVisitor);

        /**
         * Alias of {@link #accept(Osgl.Func2)}
         * @param indexedVisitor the function to be called on each element along with the index
         * @return this list
         */
        List<T> forEach($.Func2<Integer, ? super T, ?> indexedVisitor);

        /**
         * Loop through the list from {@code 0} to {@code size - 1}. Call the indexedVisitor function
         * on each element along with the index
         * @param indexedVisitor the function to be called on each element along with the index
         * @return this list
         */
        @SuppressWarnings("unused")
        List<T> acceptLeft($.Func2<Integer, ? super T, ?> indexedVisitor);

        /**
         * Loop through the list from {@code size() - 1} to {@code 0}. Call the indexedVisitor function
         * on each element along with the index
         * @param indexedVisitor the function to be called on each element along with the index
         * @return this list
         */
        @SuppressWarnings("unused")
        List<T> acceptRight($.Func2<Integer, ? super T, ?> indexedVisitor);

        /**
         * Returns a list formed from this list and another iterable
         * collection by combining corresponding elements in pairs.
         * If one of the two collections is longer than the other,
         * its remaining elements are ignored.
         *
         * @param list the part B to be zipped with this list
         * @param <T2> the type of the iterable
         * @return an new list containing pairs consisting of
         * corresponding elements of this sequence and that.
         * The length of the returned collection is the
         * minimum of the lengths of this sequence and that.
         */
        <T2> List<$.T2<T, T2>> zip(java.util.List<T2> list);

        /**
         * Returns a list formed from this list and another iterable
         * collection by combining corresponding elements in pairs.
         * If one of the two collections is longer than the other,
         * placeholder elements are used to extend the shorter collection
         * to the length of the longer.
         *
         * @param list the part B to be zipped with this list
         * @param <T2> the type of the iterable
         * @param def1 the element to be used to fill up the result if
         *             this sequence is shorter than that iterable
         * @param def2 the element to be used to fill up the result if
         *             the iterable is shorter than this sequence
         * @return a new list containing pairs consisting of
         * corresponding elements of this list and that.
         * The length of the returned collection is the
         * maximum of the lengths of this list and that.
         */
        <T2> List<$.T2<T, T2>> zipAll(java.util.List<T2> list, T def1, T2 def2);

        /**
         * Zip this sequence with its indices
         *
         * @return A new list containing pairs consisting of all
         * elements of this list paired with their index.
         * Indices start at 0.
         */
        Sequence<$.T2<T, Integer>> zipWithIndex();
    }

//    /**
//     * The osgl Set interface is a mixture of {@link java.util.Set} and osgl {@link Traversable}
//     *
//     * @param <T> the element type of the {@code Set}
//     * @since 0.2
//     */
//    public static interface Set<T> extends java.util.Set<T>, Traversable<T> {
//    }
//
//    /**
//     * The osgl sorted Set interface is a mixture of {@link java.util.Set} and osgl {@link Sequence}
//     *
//     * @param <T> the element type of the {@code SortedSet}
//     * @since 0.2
//     */
//    public static interface SortedSet<T> extends java.util.SortedSet<T>, ReversibleSequence<T> {
//    }
//

    public static class Map<K, V> implements java.util.Map<K, V>, Serializable {
        public static class Entry<K, V> extends $.T2<K, V> implements java.util.Map.Entry<K, V> {
            public Entry(K _1, V _2) {
                super(_1, _2);    //To change body of overridden methods use File | Settings | File Templates.
            }

            @Override
            public K getKey() {
                return _1;
            }

            @Override
            public V getValue() {
                return _2;
            }

            @Override
            public V setValue(V value) {
                throw E.unsupport();
            }

            public static <K, V> Entry<K, V> valueOf(K k, V v) {
                return new Entry<K, V>(k, v);
            }
        }

        private java.util.Map<K, V> _m;

        private boolean ro;

        @SuppressWarnings("unchecked")
        protected Map(boolean readOnly, Object... args) {
            HashMap<K, V> map = new HashMap<K, V>();
            int len = args.length;
            for (int i = 0; i < len; i += 2) {
                K k = (K) args[i];
                V v = null;
                if (i + 1 < len) {
                    v = (V) args[i + 1];
                }
                map.put(k, v);
            }
            ro = readOnly;
            if (readOnly) {
                _m = Collections.unmodifiableMap(map);
            } else {
                _m = map;
            }
        }

        protected Map(boolean readOnly, java.util.Map<? extends K, ? extends V> map) {
            E.NPE(map);
            boolean sorted = map instanceof SortedMap;
            java.util.Map<K, V> m = sorted ? new TreeMap<K, V>() : new HashMap<K, V>();
            for (K k : map.keySet()) {
                V v = map.get(k);
                m.put(k, v);
            }
            ro = readOnly;
            if (readOnly) {
                _m = Collections.unmodifiableMap(m);
            } else {
                _m = m;
            }
        }

        @Override
        public int size() {
            return _m.size();
        }

        @Override
        public boolean isEmpty() {
            return _m.isEmpty();
        }

        @Override
        public boolean containsKey(Object key) {
            return _m.containsKey(key);
        }

        @Override
        public boolean containsValue(Object value) {
            return _m.containsValue(value);
        }

        @Override
        public V get(Object key) {
            return _m.get(key);
        }

        @Override
        public V put(K key, V value) {
            return _m.put(key, value);
        }

        @Override
        public V remove(Object key) {
            return _m.remove(key);
        }

        @Override
        public void putAll(java.util.Map<? extends K, ? extends V> m) {
            _m.putAll(m);
        }

        @Override
        public void clear() {
            _m.clear();
        }

        @Override
        public java.util.Set<K> keySet() {
            return _m.keySet();
        }

        @Override
        public Collection<V> values() {
            return _m.values();
        }

        @Override
        public Set<java.util.Map.Entry<K, V>> entrySet() {
            Set<java.util.Map.Entry<K, V>> set = C.newSet();
            for (K k : _m.keySet()) {
                V v = _m.get(k);
                set.add(Entry.valueOf(k, v));
            }
            return set;
        }

        @Override
        public int hashCode() {
            return _m.hashCode();
        }

        @Override
        public String toString() {
            StringBuilder sb = S.builder(_m.toString());
            if (ro) {
                sb.append("[ro]");
            }
            return sb.toString();
        }

        @Override
        public boolean equals(Object o) {
            if (o == this) {
                return true;
            }

           	if (!(o instanceof java.util.Map)) {
                return false;
            }

            if (o instanceof Map) {
                return o.equals(_m) && ((Map)o).ro == ro;
            }

            return o.equals(_m);
        }

        // --- extensions
        @SuppressWarnings("unused")
        public boolean readOnly() {
            return ro;
        }

        @SuppressWarnings("unused")
        public Map<K, V> readOnly(boolean readOnly) {
            if (ro ^ readOnly) {
                return new Map<K, V>(readOnly, _m);
            } else {
                return this;
            }
        }

        /**
         * Loop through this map on each key/value pair, apply them to the function specified
         * @param indexedVisitor the function that takes argument of (key, value) pair
         * @return this map
         */
        public Map<K, V> forEach($.Func2<? super K, ? super V, ?> indexedVisitor) {
            for (java.util.Map.Entry<K, V> entry: entrySet()) {
                try {
                    indexedVisitor.apply(entry.getKey(), entry.getValue());
                } catch (NotAppliedException e) {
                    // ignore
                }
            }
            return this;
        }

        /**
         * Alias of {@link #forEach(Osgl.Func2)}
         * @param indexedVisitor the visitor that can be applied on Key/Value pair stored in this Map
         * @return this map
         */
        public Map<K, V> each($.Func2<? super K, ? super V, ?> indexedVisitor) {
            return forEach(indexedVisitor);
        }


        /**
         * Alias of {@link #forEach(Osgl.Func2)}
         * @param indexedVisitor the visitor that can be applied on Key/Value pair stored in this Map
         * @return this map
         */
        public Map<K, V> accept($.Func2<? super K, ? super V, ?> indexedVisitor) {
            return forEach(indexedVisitor);
        }

        private void writeObject(java.io.ObjectOutputStream s) throws IOException {
            s.defaultWriteObject();
            s.writeObject(_m);
            if (ro) s.writeInt(1);
            else s.writeInt(0);
        }

        private static final long serialVersionUID = 262498820763181265L;

        @SuppressWarnings("unchecked")
        private void readObject(java.io.ObjectInputStream s)
        throws IOException, ClassNotFoundException {
            s.defaultReadObject();
            _m = (java.util.Map)s.readObject();
            int i = s.readInt();
            ro = i != 0;
        }
    }

    public interface Set<T> extends java.util.Set<T>, Traversable<T> {
        @Override
        Set<T> parallel();

        @Override
        Set<T> sequential();

        @Override
        Set<T> lazy();

        @Override
        Set<T> eager();

        @Override
        Set<T> filter($.Function<? super T, Boolean> predicate);

        @Override
        Set<T> accept($.Function<? super T, ?> visitor);

        @Override
        Set<T> each($.Function<? super T, ?> visitor);

        @Override
        Set<T> forEach($.Function<? super T, ?> visitor);

        /**
         * Returns a set contains all elements in the {@code col}
         * collection specified but not in this set
         *
         * @param col the collection in which elements should
         *            be included from the result set
         * @return a set contains elements only in the col
         */
        @SuppressWarnings("unused")
        Set<T> onlyIn(Collection<? extends T> col);

        /**
         * Returns a set contains only elements in both {@code col}
         * collection specified and this set
         *
         * @param col the collection in which elements should
         *            be included from the result set
         * @return a set contains elements in both col and this set
         */
        Set<T> withIn(Collection<T> col);


        /**
         * Returns a set contains all elements in this set and not in
         * the {@code col} collection specified
         *
         * @param col the collection in which elements should
         *            be excluded from the result set
         * @return a set contains elements only in this set
         */
        Set<T> without(Collection<? super T> col);

        /**
         * Returns a set contains all elements in the set except the
         * one specified
         *
         * @param element the element that should not be in the resulting set
         * @return a set without the element specified
         */
        Set<T> without(T element);

        /**
         * Returns a set contains all elements in the set except the
         * ones specified
         *
         * @param element  the element that should not be in the resulting set
         * @param elements the array contains elements that should not be in the resulting set
         * @return a set without the element specified
         */
        Set<T> without(T element, T... elements);

    }

    public interface ListOrSet<T> extends List<T>, Set<T> {
        @Override
        ListOrSet<T> parallel();

        @Override
        ListOrSet<T> sequential();

        @Override
        ListOrSet<T> lazy();

        @Override
        ListOrSet<T> eager();

        @Override
        ListOrSet<T> accept($.Function<? super T, ?> visitor);

        @Override
        ListOrSet<T> each($.Function<? super T, ?> visitor);

        @Override
        ListOrSet<T> forEach($.Function<? super T, ?> visitor);

        @Override
        ListOrSet<T> filter($.Function<? super T, Boolean> predicate);

        @Override
        ListOrSet<T> without(Collection<? super T> col);

        @Override
        ListOrSet<T> without(T element);

        @Override
        ListOrSet<T> without(T element, T... elements);

        @Override
        <R> ListOrSet<R> map($.Function<? super T, ? extends R> mapper);

    }

    /**
     * Defines a factory to create {@link java.util.List java List} instance
     * used by {@link DelegatingList} to create it's backing data structure
     *
     * @since 0.2
     */
    public interface ListFactory {
        /**
         * Create an empty <code>java.util.List</code> contains the generic type E
         *
         * @param <ET> the generic type of the list element
         * @return A java List instance contains elements of generic type E
         */
        <ET> java.util.List<ET> create();

        /**
         * Create a <code>java.util.List</code> pre populated with elements
         * of specified collection
         *
         * @param collection the collection whose elements are to be placed into this list
         * @param <ET>       the generic type of the list element
         * @return The List been created
         * @exception  NullPointerException if the specified collection is null
         */
        <ET> java.util.List<ET> create(Collection<? extends ET> collection) throws NullPointerException;

        /**
         * Create a <code>java.util.List</code> with initial capacity
         *
         * @param initialCapacity the initial capacity of the new List
         * @param <ET>            the generic type of the list element
         * @return the list been created
         */
        <ET> java.util.List<ET> create(int initialCapacity);

        enum Predefined {
            ;
            static final ListFactory JDK_ARRAYLIST_FACT = new ListFactory() {
                @Override
                public <ET> java.util.List<ET> create() {
                    return new ArrayList<ET>();
                }

                @Override
                public <ET> java.util.List<ET> create(Collection<? extends ET> collection) {
                    return new ArrayList<ET>(collection);
                }

                @Override
                public <ET> java.util.List<ET> create(int initialCapacity) {
                    return new ArrayList<ET>(initialCapacity);
                }
            };
            static final ListFactory JDK_LINKEDLIST_FACT = new ListFactory() {
                @Override
                public <ET> java.util.List<ET> create() {
                    return new LinkedList<ET>();
                }

                @Override
                public <ET> java.util.List<ET> create(Collection<? extends ET> collection) {
                    return new LinkedList<ET>(collection);
                }

                @Override
                public <ET> java.util.List<ET> create(int initialCapacity) {
                    return new LinkedList<ET>();
                }
            };

            static ListFactory defLinked() {
                return JDK_LINKEDLIST_FACT;
            }

            static ListFactory defRandomAccess() {
                return JDK_ARRAYLIST_FACT;
            }
        }
    }

    /**
     * "osgl.list.factory", the property key to configure user defined
     * {@link ListFactory list factory}.
     * Upon loaded, osgl tried to get a class name string from system
     * properties use this configuration key. If osgl find the String
     * returned is not empty then it will initialize the list factory
     * use the class name configured. If any exception raised during the
     * initialization, then it might cause the JVM failed to boot up
     *
     * @since 0.2
     */
    public static final String CONF_LINKED_LIST_FACTORY = "osgl.linked_list.factory";

    /**
     * "osgl.random_access_list.factory", the property key to configure user defined {@link ListFactory
     * random access list factory}. See {@link #CONF_LINKED_LIST_FACTORY} for how osgl use this configuration
     *
     * @since 0.2
     */
    public static final String CONF_RANDOM_ACCESS_LIST_FACTORY = "osgl.random_access_list.factory";

    static ListFactory linkedListFact;

    static {
        String factCls = System.getProperty(CONF_LINKED_LIST_FACTORY);
        if (null == factCls) {
            linkedListFact = ListFactory.Predefined.defLinked();
        } else {
            $.Option<ListFactory> fact = $.safeNewInstance(factCls);
            if (fact.isDefined()) {
                linkedListFact = fact.get();
            } else {
                linkedListFact = ListFactory.Predefined.defLinked();
            }
        }
    }

    static ListFactory randomAccessListFact;

    static {
        String factCls = System.getProperty(CONF_RANDOM_ACCESS_LIST_FACTORY);
        if (null == factCls) {
            randomAccessListFact = ListFactory.Predefined.defRandomAccess();
        } else {
            $.Option<ListFactory> fact = $.safeNewInstance(factCls);
            if (fact.isDefined()) {
                randomAccessListFact = fact.get();
            } else {
                randomAccessListFact = ListFactory.Predefined.defRandomAccess();
            }
        }
    }

    public static boolean empty(Collection<?> col) {
        return null == col || col.isEmpty();
    }

    @SuppressWarnings("unused")
    public static boolean notEmpty(Collection<?> col) {
        return !empty(col);
    }

    public static boolean isEmpty(Collection<?> col) {
        return empty(col);
    }

    // --- conversion methods ---
    public static <T> Collection<T> asCollection(Iterable<T> iterable) {
        if (iterable instanceof Collection) {
            return $.cast(iterable);
        }
        return C.list(iterable);
    }
    // --- eof conversion methods ---

    // --- factory methods ---

    /**
     * Returns a {@link Range} of integer specified by {@code from} and {@code to}. {@code from}
     * can be less or larger than {@code to}.
     *
     * @param from specify the left side of the range (inclusive)
     * @param to   specify the right hand side of the range (exclusive)
     * @return a range of integer @{code [from .. to)}
     */
    public static Range<Integer> range(int from, int to) {
        return new LazyRange<Integer>(from, to, N.F.INT_RANGE_STEP);
    }

    /**
     * Returns a {@link Range} of byte specified by {@code from} and {@code to}. {@code from}
     * can be less or larger than {@code to}.
     *
     * @param from specify the left side of the range (inclusive)
     * @param to   specify the right hand side of the range (exclusive)
     * @return a range of byte @{code [from .. to)}
     */
    public static Range<Byte> range(byte from, byte to) {
        return new LazyRange<Byte>(from, to, N.F.BYTE_RANGE_STEP);
    }

    /**
     * Returns a {@link Range} of short specified by {@code from} and {@code to}. {@code from}
     * can be less or larger than {@code to}.
     *
     * @param from specify the left side of the range (inclusive)
     * @param to   specify the right hand side of the range (exclusive)
     * @return a range of short @{code [from .. to)}
     */
    public static Range<Short> range(short from, short to) {
        return new LazyRange<Short>(from, to, N.F.SHORT_RANGE_STEP);
    }

    /**
     * Returns a {@link Range} of long specified by {@code from} and {@code to}. {@code from}
     * can be less or larger than {@code to}.
     *
     * @param from specify the left side of the range (inclusive)
     * @param to   specify the right hand side of the range (exclusive)
     * @return a range of long @{code [from .. to)}
     */
    public static Range<Long> range(long from, long to) {
        return new LazyRange<Long>(from, to, N.F.LONG_RANGE_STEP);
    }

    /**
     * Returns a {@link Range} of non-negative integers start from {@code 0} to {@code Integer.MAX_VALUE}. Note
     * unlike traditional definition of natural number, zero is included in the range returned
     *
     * @return a range of non negative integers
     */
    @SuppressWarnings("unused")
    public static Range<Integer> naturalNumbers() {
        return new LazyRange<Integer>(1, Integer.MAX_VALUE, N.F.INT_RANGE_STEP);
    }

    /**
     * Returns a {@link Range} of non-negative even numbers starts from {@code 0} to
     * {@code Integer.MAX_VALUE}.
     *
     * @return a range of non-negative even numbers
     */
    @SuppressWarnings("unused")
    public static Range<Integer> evenNumbers() {
        return new LazyRange<Integer>(0, Integer.MAX_VALUE, N.F.intRangeStep(2));
    }

    /**
     * Returns a {@link Range} of positive odd numbers starts from {@code 1} to
     * {@code Integer.MAX_VALUE}.
     *
     * @return a range of positive odd numbers
     */
    @SuppressWarnings("unused")
    public static Range<Integer> oddNumbers() {
        return new LazyRange<Integer>(1, Integer.MAX_VALUE, N.F.intRangeStep(2));
    }

    @SuppressWarnings("unused")
    public static final List EMPTY_LIST = Nil.list();
    @SuppressWarnings("unused")
    public static final Set EMPTY_SET = Nil.set();
    @SuppressWarnings("unused")
    public static final java.util.Map EMPTY_MAP = Collections.EMPTY_MAP;
    public static final ListOrSet EMPTY = Nil.EMPTY;

    @SuppressWarnings("unchecked")
    public static <T> ListOrSet<T> empty() {
        return EMPTY;
    }

    /**
     * Returns an empty immutable list
     *
     * @param <T> the type of the list element
     * @return the empty list
     */
    public static <T> List<T> list() {
        return Nil.list();
    }

    @SuppressWarnings("unused")
    public static <T> List<T> emptyListOf(Class<T> c) {
        return Nil.list();
    }

    public static <T> List<T> list(T t) {
        return $.val(t);
    }

    /**
     * Creates an immutable list of an array of elements.
     * <p>Note the array will not be copied, instead it will
     * be used directly as the backing data for the list.
     * To create an list with a copy of the array specified.
     * Use the {@link #newListOf(Object[])} method</p>
     *
     * @param ta  an array of elements
     * @param <T> the element type
     * @return an immutable list backed by the specified array
     */
    public static <T> List<T> listOf(T... ta) {
        return ImmutableList.of(ta);
    }

    /**
     * Creates an immutable list from an element plus an array of elements
     *
     * @param t   the first element
     * @param ta  the array
     * @param <T> the element type
     * @return an immutable list contains the first element and followed by all element in the array
     */
    public static <T> List<T> list(T t, T... ta) {
        int len = ta.length;
        T[] a = $.newArray(ta, len + 1);
        a[0] = t;
        System.arraycopy(ta, 0, a, 1, len);
        return ImmutableList.of(a);
    }

    /**
     * Create an immutable Byte list from a byte (primary type) array.
     * <p>At the moment the implementation will convert the byte (primary)
     * array to Byte (reference) array, thus a copy of the array
     * will actually take place. However it should assume the
     * array will directly be used as backing data in user application
     * to cater to the future optimized implementation</p>
     *
     * @param elements an array of primary byte
     * @return a Byte typed list
     */
    public static List<Byte> listOf(byte[] elements) {
        return list(elements);
    }

    /**
     * Create an immutable Byte list of a byte (pimary type) array.
     * The elements of the array is copied into the returned list
     *
     * @param elements an array of bytes
     * @return an immutable list contains specified elements
     */
    public static List<Byte> list(byte[] elements) {
        if (elements.length == 0) {
            return Nil.list();
        }
        Byte[] ba = $.asObject(elements);
        return ImmutableList.of(ba);
    }


    /**
     * Create an immutable Short list from a short (primary type) array.
     * <p>At the moment the implementation will convert the short (primary)
     * array to Short (reference) array, thus a copy of the array
     * will actually take place. However it should assume the
     * array will directly be used as backing data in user application
     * to cater to the future optimized implementation</p>
     *
     * @param elements an array of primary short
     * @return a Short typed list
     */
    public static List<Short> listOf(short[] elements) {
        return list(elements);
    }

    /**
     * Create an immutable Short list of a short array.
     * The elements of the array is copied into the returned list
     *
     * @param elements an array of shorts
     * @return an immutable list contains specified elements
     */
    public static List<Short> list(short[] elements) {
        if (0 == elements.length) {
            return Nil.list();
        }
        Short[] a = $.asObject(elements);
        return ImmutableList.of(a);
    }

    /**
     * Create an immutable Integer list from an int (primary type) array.
     * <p>At the moment the implementation will convert the int (primary)
     * array to Integer (reference) array, thus a copy of the array
     * will actually take place. However it should assume the
     * array will directly be used as backing data in user application
     * to cater to the future optimized implementation</p>
     *
     * @param elements an array of primary int
     * @return an Integer list
     */
    public static List<Integer> listOf(int[] elements) {
        return list(elements);
    }

    /**
     * Create an immutable integer list of a int array. If an empty array specified,
     * the nan empty immutable list is returned
     *
     * @param elements an array of int
     * @return an immutable list contains specified elements
     */
    public static List<Integer> list(int[] elements) {
        if (elements.length == 0) {
            return Nil.list();
        }
        Integer[] a = $.asObject(elements);
        return ImmutableList.of(a);
    }

    /**
     * Create an immutable Long list from a long (primary type) array.
     * <p>At the moment the implementation will convert the long (primary)
     * array to Long (reference) array, thus a copy of the array
     * will actually take place. However it should assume the
     * array will directly be used as backing data in user application
     * to cater to the future optimized implementation</p>
     *
     * @param elements an array of primary long
     * @return an Long list
     */
    public static List<Long> listOf(long[] elements) {
        return list(elements);
    }

    /**
     * Create an immutable Long list of a long array. If an empty array specified,
     * the nan empty immutable list is returned
     *
     * @param elements an array of long
     * @return an immutable list contains specified elements
     */
    public static List<Long> list(long[] elements) {
        if (0 == elements.length) {
            return list();
        }
        return ImmutableList.of($.asObject(elements));
    }

    /**
     * Create an immutable Float list from a float (primary type) array.
     * <p>At the moment the implementation will convert the float (primary)
     * array to Float (reference) array, thus a copy of the array
     * will actually take place. However it should assume the
     * array will directly be used as backing data in user application
     * to cater to the future optimized implementation</p>
     *
     * @param elements an array of primary float
     * @return an Float list
     */
    public static List<Float> listOf(float[] elements) {
        return list(elements);
    }

    /**
     * Create an immutable byte list of a float array. If an empty array specified,
     * the nan empty immutable list is returned
     *
     * @param elements an array of floats
     * @return an immutable list contains specified elements
     */
    public static List<Float> list(float[] elements) {
        if (0 == elements.length) {
            return list();
        }
        return ImmutableList.of($.asObject(elements));
    }

    /**
     * Create an immutable Double list from an double (primary type) array.
     * <p>At the moment the implementation will convert the double (primary)
     * array to Double (reference) array, thus a copy of the array
     * will actually take place. However it should assume the
     * array will directly be used as backing data in user application
     * to cater to the future optimized implementation</p>
     *
     * @param elements an array of primary double
     * @return an Double list
     */
    public static List<Double> listOf(double[] elements) {
        return list(elements);
    }

    /**
     * Create an immutable Byte list of a double array. If an empty array specified,
     * the nan empty immutable list is returned
     *
     * @param elements an array of double
     * @return an immutable list contains specified elements
     */
    public static List<Double> list(double[] elements) {
        if (0 == elements.length) {
            return list();
        }
        return ImmutableList.of($.asObject(elements));
    }

    public static <T> List<T> list(Iterable<? extends T> iterable) {
        return ListBuilder.toList(iterable);
    }

    public static <T> List<T> list(Collection<? extends T> col) {
        return ListBuilder.toList(col);
    }

    public static <T> List<T> list(java.util.List<? extends T> javaList) {
        if (javaList instanceof List) {
            List<T> list = $.cast(javaList);

            if (list.is(Feature.IMMUTABLE)) {
                return list;
            } else {
                return new ReadOnlyDelegatingList<T>(list);
            }
        }
        return new ReadOnlyDelegatingList<T>(javaList);
    }

    public static <T> List<T> singletonList(T t) {
        return list(t);
    }

    public static <T> List<T> wrap(java.util.List<T> list) {
        return DelegatingList.wrap(list);
    }

    public static <T> List<T> newSizedList(int size) {
        return new DelegatingList<T>(size);
    }

    public static <T> List<T> newList() {
        return newSizedList(10);
    }

    public static <T> List<T> newList(Iterable<? extends T> iterable) {
        return new DelegatingList<T>(iterable);
    }

    public static <T> List<T> newList(T t) {
        return new DelegatingList<T>(10).append(t);
    }

    public static <T> List<T> newList(T t1, T t2) {
        return new DelegatingList<T>(10).append(t1).append(t2);
    }

    public static <T> List<T> newList(T t1, T t2, T t3) {
        return new DelegatingList<T>(10).append(t1).append(t2).append(t3);
    }

    public static <T> List<T> newList(T t1, T t2, T t3, T... ta) {
        int len = ta.length;
        List<T> l = new DelegatingList<T>(len + 3).append(t1).append(t2).append(t3);
        l.addAll(listOf(ta));
        return l;
    }

    public static <T> List<T> newListOf(T[] ts) {
        return new DelegatingList<T>(C.listOf(ts));
    }

    /**
     * Return a {@link Sequence} consists of all elements in the
     * iterable specified
     * @param iterable the iterable in which elements will be used to fill into the sequence
     * @param <T> the element type
     * @return the sequence
     */
    @SuppressWarnings("unchecked")
    public static <T> Sequence<T> seq(Iterable<? extends T> iterable) {
        if (iterable instanceof Sequence) {
            return ((Sequence<T>) iterable);
        }
        return IterableSeq.of(iterable);
    }

    public static <T, R> Sequence<R> map(Sequence<T> seq, $.Function<? super T, ? extends R> mapper) {
        if (seq instanceof ReversibleSequence) {
            return map((ReversibleSequence<T>) seq, mapper);
        }
        return new MappedSeq<T, R>(seq, mapper);
    }

    public static <T, R> ReversibleSequence<R> map(ReversibleSequence<T> seq, $.Function<? super T, ? extends R> mapper
    ) {
        return new ReversibleMappedSeq<T, R>(seq, mapper);
    }

    public static <T> Sequence<T> filter(Sequence<T> seq, $.Function<? super T, Boolean> predicate) {
        return new FilteredSeq<T>(seq, predicate);
    }

    @SuppressWarnings("unchecked")
    public static <T> Sequence<T> prepend(T t, Sequence<T> sequence) {
        if (sequence instanceof ReversibleSequence) {
            return prepend(t, (ReversibleSequence) sequence);
        } else {
            return concat(C.list(t), sequence);
        }
    }

    /**
     * Concatenate two {@link Sequence} into one
     * @param s1 the first sequence
     * @param s2 the second sequence
     * @param <T> the element type
     * @return the concatenated sequence
     */
    public static <T> Sequence<T> concat(Sequence<T> s1, Sequence<T> s2) {
        return s1.append(s2);
    }

    /**
     * Concatenate two {@link ReversibleSequence} into one
     * @param s1 the first reversible sequence
     * @param s2 the second reversible sequence
     * @param <T> the element type
     * @return the concatenated reversible sequence
     */
    @SuppressWarnings("unused")
    public static <T> ReversibleSequence<T> concat(ReversibleSequence<T> s1, ReversibleSequence<T> s2) {
        return s1.append(s2);
    }

    /**
     * Concatenate two {@link List} into one.
     * <p><b>Note</b> if the first list is readonly or immutable an new list instance
     * will be created with elements in both list 1 and list 2 filled in. Otherwise
     * all elemnets from list 2 will be appended to list 1 and return list 1 instance</p>
     * @param l1 list 1
     * @param l2 list 2
     * @param <T> the element type
     * @return a list with elements of both list 1 and list 2
     */
    @SuppressWarnings("unused")
    public static <T> List<T> concat(List<T> l1, List<T> l2) {
        return l1.append(l2);
    }

    /**
     * Create an immutable set of a single element
     * @param element the single element
     * @param <T> the element type
     * @return the set that contains only specified element
     */
    public static <T> Set<T> set(T element) {
        java.util.Set<T> set = new HashSet<T>();
        set.add(element);
        return ImmutableSet.of(set);
    }

    /**
     * Create an immutable set contains specified elements
     * @param t1 one element to be added into the result set
     * @param ta an array from which all elements will be added into the result set
     * @param <T> the element type
     * @return a set that contains all elements specified
     */
    public static <T> Set<T> set(T t1, T... ta) {
        java.util.Set<T> set = new HashSet<T>();
        set.add(t1);
        Collections.addAll(set, ta);
        return ImmutableSet.of(set);
    }

    /**
     * Create an immutable set of an array of elements
     * @param ta the array from which all elements will be added into
     *           the result set
     * @param <T> the element type
     * @return the set contains all elements in the array
     */
    public static <T> Set<T> setOf(T... ta) {
        java.util.Set<T> set = new HashSet<T>();
        Collections.addAll(set, ta);
        return ImmutableSet.of(set);
    }

    /**
     * Create an immutable set of all elements contained in the collection specified
     * @param col the collection from which elements will be added into the
     *            result set
     * @param <T> the element type
     * @return the set contains all elements in the collection
     * @see #newSet(Collection)
     */
    public static <T> Set<T> set(Collection<? extends T> col) {
        return ImmutableSet.of(col);
    }

    /**
     * Create an immutable set of all elements supplied by the iterable specified
     * @param itr the iterable from where elements will be added into the result set
     * @param <T> the element type
     * @return the set contains all elements supplied by the iterable
     */
    @SuppressWarnings("unchecked")
    public static <T> Set<T> set(Iterable<? extends T> itr) {
        if (itr instanceof Collection) {
            return set((Collection<T>) itr);
        }
        java.util.Set<T> set = new HashSet<T>();
        for (T t : itr) set.add(t);
        return ImmutableSet.of(set);
    }

    /**
     * Create an new empty set
     * @param <T> the element type
     * @return an empty set
     */
    public static <T> Set<T> newSet() {
        return new DelegatingSet<T>();
    }

    /**
     * Create an new set with all elements contained in the collection
     * specified
     * @param col the collection from which all elements will be added into
     *            the result set
     * @param <T> the element type
     * @return the set contains all elements in the collection
     * @see #set(Collection)
     */
    public static <T> Set<T> newSet(Collection<? extends T> col) {
        return new DelegatingSet<T>(col);
    }

    /**
     * Create a immutable {@link java.util.Map} from elements specified in an array.
     * <p>Example</p>
     * <pre>
     *     Map&lt;String, Integer&gt; scores = C.map("Tom", 80, "Peter", 93, ...);
     * </pre>
     * <p>The above code will create an immutable Map with the following entries</p>
     * <ul>
     *     <li>(Tom, 80)</li>
     *     <li>(Peter, 93)</li>
     *     <li>...</li>
     * </ul>
     * <p><b>Note</b> the array size must be an even number, otherwise {@link IndexOutOfBoundsException}
     * will be thrown out</p>
     * @param args the argument array specifies the entries
     * @param <K> the key type
     * @param <V> the value type
     * @return an immutable map contains of specified entries
     * @see #newMap(Object...)
     */
    @SuppressWarnings("unchecked")
    public static <K, V> java.util.Map<K, V> map(Object... args) {
        if (null == args || args.length == 0) {
            return Collections.EMPTY_MAP;
        }
        return new Map(true, args);
    }

    /**
     * Create an immutable {@link java.util.Map} from existing {@link java.util.Map}
     * @param map the map from which entries will be put into the new immutable map
     * @param <K> the key type
     * @param <V> the value type
     * @return an immutable map of the existing map
     */
    public static <K, V> java.util.Map<K, V> map(java.util.Map<? extends K, ? extends V> map) {
        if (null == map) {
            return Collections.emptyMap();
        }
        return Collections.unmodifiableMap(map);
    }

    /**
     * Create an immutable {@link java.util.Map} from existing {@link Map}
     * @param map the map from which entries will be put into the new immutable map
     * @param <K> the key type
     * @param <V> the value type
     * @return an immutable map of the existing map
     */
    public static <K, V> java.util.Map<K, V> map(Map<? extends K, ? extends V> map) {
        if (null == map) {
            return Collections.emptyMap();
        }
        return Collections.unmodifiableMap(map);
    }

    /**
     * Create an new {@link Map} from an array of elements.
     * <p>Example</p>
     * <pre>
     *     Map&lt;String, Integer&gt; scores = C.newMap("Tom", 80, "Peter", 93, ...);
     * </pre>
     * <p>The above code will create a Map with the following entries</p>
     * <ul>
     *     <li>(Tom, 80)</li>
     *     <li>(Peter, 93)</li>
     *     <li>...</li>
     * </ul>
     * <p><b>Note</b> the array size must be an even number, otherwise {@link IndexOutOfBoundsException}
     * will be thrown out</p>
     * @param args the argument array specifies the entries
     * @param <K> the key type
     * @param <V> the value type
     * @return a map contains of specified entries
     * @see #map(Object...)
     */
    @SuppressWarnings("unchecked")
    public static <K, V> Map<K, V> newMap(Object... args) {
        return new Map(false, args);
    }

    /**
     * Create an new {@link Map} from existing {@link java.util.Map}
     * @param map the map that contains elements to be put into the new map
     * @param <K> the key type
     * @param <V> the value type
     * @return a map that contains all entries in the existing map
     */
    @SuppressWarnings("unchecked")
    public static <K, V> Map<K, V> newMap(java.util.Map<? extends K, ? extends V> map) {
        return new Map(false, map);
    }

    /**
     * Convert a {@link Enumeration} to an {@link Iterable}
     * @param e the enumeration
     * @param <T> the element type
     * @return an iterable corresponding to the enumeration
     */
    public static <T> Iterable<T> enumerable(final Enumeration<T> e) {
        return new Iterable<T>() {
            @Override
            public Iterator<T> iterator() {
                return new Iterator<T>() {
                    @Override
                    public boolean hasNext() {
                        return e.hasMoreElements();
                    }

                    @Override
                    public T next() {
                        return e.nextElement();
                    }

                    @Override
                    public void remove() {
                        throw E.unsupport();
                    }
                };
            }
        };
    }
    // --- eof factory methods ---

    // --- utility methods ---

    /**
     * Check if a {@link Traversable} structure is read only. A
     * Traversable is considered to be read only structure when
     * {@code is(Feature.READONLY) || is(Feature.IMMUTABLE}
     * evaluate to {@code true}
     *
     * @param t the structure to be checked
     * @return {@code true} if the structure is read only
     * or immutable
     */
    @SuppressWarnings("unused")
    public static boolean isReadOnly(Traversable<?> t) {
        return t.is(Feature.READONLY) || t.is(Feature.IMMUTABLE);
    }

    /**
     * Check if a {@link Traversable} structure is immutable.
     *
     * @param t the traversable strucure to be checked
     * @return {@code true} if the traversable is immutable
     */
    @SuppressWarnings("unused")
    public static boolean isImmutable(Traversable<?> t) {
        return t.is(Feature.IMMUTABLE);
    }

    /**
     * Run visitor function on each element supplied by the iterable. The visitor function can throw out
     * {@link org.osgl.Osgl.Break} if it need to break the loop.
     * <p>Note if {@link NotAppliedException} thrown out by visitor function, it will be ignored
     * and keep looping through the Map entry set. It is kind of {@code continue} mechanism in a funcitonal
     * way</p>
     * @param iterable supply the element to be applied to the visitor function
     * @param visitor the function called on element provided by the iterable
     * @param <T> the generic type of the iterable elements
     * @throws $.Break break the loop
     */
    //TODO: implement forEach iteration in parallel
    public static <T> void forEach(Iterable<? extends T> iterable, $.Function<? super T, ?> visitor) throws $.Break {
        for (T t : iterable) {
            try {
                visitor.apply(t);
            } catch (NotAppliedException e) {
                // ignore
            }
        }
    }

    /**
     * Run visitor function on each element supplied by the iterator. The visitor function can throw out
     * {@link org.osgl.Osgl.Break} if it need to break the loop.
     * <p>Note if {@link NotAppliedException} thrown out by visitor function, it will be ignored
     * and keep looping through the Map entry set. It is kind of {@code continue} mechanism in a funcitonal
     * way</p>
     * @param iterator iterator provides elements to be applied to the visitor function
     * @param visitor the function applied on the element
     * @param <T> the generic type of the element
     */
    public static <T> void forEach(Iterator<? extends T> iterator, $.Function<? super T, ?> visitor) {
        while (iterator.hasNext()) {
            T t = iterator.next();
            visitor.apply(t);
        }
    }

    /**
     * Run indexedVisitor function on all key/value pair in a given map. The indexedVisitor function can
     * throw out {@link org.osgl.Osgl.Break} if it need to break the loop.
     * <p>Note if {@link NotAppliedException} thrown out by indexedVisitor function, it will be ignored
     * and keep looping through the Map entry set. It is kind of {@code continue} mechanism in a funcitonal
     * way</p>
     * @param map the map in which enties will be applied to the indexedVisitor function
     * @param indexedVisitor the function that takes (key,value) pair
     * @param <K> the generic type of Key
     * @param <V> the generic type of Value
     * @throws $.Break the {@link org.osgl.Osgl.Break} with payload throwed out by indexedVisitor function to break to loop
     */
    public static <K, V> void forEach(java.util.Map<K, V> map, $.Func2<? super K, ? super V, ?> indexedVisitor) throws $.Break {
        for (java.util.Map.Entry<K, V> entry : map.entrySet()) {
            try {
                indexedVisitor.apply(entry.getKey(), entry.getValue());
            } catch (NotAppliedException e) {
                // ignore
            }
        }
    }

    // --- eof utility methods ---

    /**
     * the namespace of function definitions relevant to Collection manipulation
     */
    public enum F {
        ;

        public static <T> $.Transformer<Iterable<T>, Collection<T>> asCollection() {
            return new Osgl.Transformer<Iterable<T>, Collection<T>>() {
                @Override
                public Collection<T> transform(Iterable<T> iterable) {
                    return C.asCollection(iterable);
                }
            };
        }

        /**
         * Returns a predicate function that check if the argument is contained in
         * the collection specified
         *
         * @param collection the collection to be checked on against the argument when applying the prediate
         * @param <T> the generic type of the element of the collection
         * @return a predicate function
         * @see Collection#contains(Object)
         * @see #contains(Object)
         */
        public static <T> $.Predicate<T> containsIn(final Collection<? super T> collection) {
            return new $.Predicate<T>() {
                @Override
                public boolean test(T t) throws NotAppliedException, $.Break {
                    return collection.contains(t);
                }
            };
        }

        /**
         * Returns a predicate function that check if the argument (collection) contains the
         * element specified
         *
         * @param element the element to be checked
         * @param <T> the type of the element
         * @return the function that do the check
         * @see Collection#contains(Object)
         * @see #containsIn(Collection)
         */
        public static <T> $.Predicate<Collection<? super T>> contains(final T element) {
            return new $.Predicate<Collection<? super T>>() {
                @Override
                public boolean test(Collection<? super T> collection) {
                    return collection.contains(element);
                }
            };
        }

        /**
         * Returns a predicate function that check if all element in the argument (a collection) contained
         * in the collection specified
         * @param collection the collection to be checked on against all elements in the argument when
         *                   applying the function
         * @param <T> the generic type of the element of the collection or argument
         * @return the function that do the check
         * @see Collection#containsAll(Collection)
         * @see #containsAll(Collection)
         */
        @SuppressWarnings("unused")
        public static <T> $.Predicate<Collection<? extends T>> allContainsIn(final Collection<? super T> collection) {
            return new $.Predicate<Collection<? extends T>>() {
                @Override
                public boolean test(Collection<? extends T> theCollection) {
                    return collection.containsAll(theCollection);
                }
            };
        }

        /**
         * Returns a predicate function that check if all element in the collection specified are contained in
         * the argument collection
         * @param collection the collection in which all elements will be checked if contained in the argument
         *                   collection when applying the function
         * @param <T> the element type
         * @return the function that do the check
         * @see Collection#containsAll(Collection)
         * @see #allContainsIn(Collection)
         */
        @SuppressWarnings("unused")
        public static <T> $.Predicate<Collection<? super T>> containsAll(final Collection<? extends T> collection) {
            return new $.Predicate<Collection<? super T>>() {
                @Override
                public boolean test(Collection<? super T> theCollection) {
                    return theCollection.contains(collection);
                }
            };
        }

        /**
         * Returns a function that add the argument to a collection specified and returns
         * {@code true} if added successfully or {@code false} otherwise
         * @param destination the collection into which the argument to be added
         * @param <T> the generic type of the collection elements
         * @return a function that do the add operation
         * @see Collection#add(Object)
         * @see #add(Object)
         */
        public static <T> $.Predicate<T> addTo(final Collection<? super T> destination) {
            return new $.Predicate<T>() {
                @Override
                public boolean test(T t) throws NotAppliedException, $.Break {
                    return destination.add(t);
                }
            };
        }

        /**
         * Returns a function that add the specified element into the argument collection and
         * return {@code true} if add successfully or {@code false} otherwise
         * @param element the element to be added when applying the function
         * @param <T> the element type
         * @return the function
         * @see Collection#add(Object)
         * @see #addTo(Collection)
         */
        public static <T> $.Predicate<Collection<? super T>> add(final T element) {
            return new $.Predicate<Collection<? super T>>() {
                @Override
                public boolean test(Collection<? super T> collection) {
                    return collection.add(element);
                }
            };
        }

        /**
         * Returns a function that add the argument into the specified list at specified position.
         * the function returns {@code true} if added successfully or {@code false} otherwise
         * @param destination a list into which the argument to be added
         * @param index specify the position where the argument can be added
         * @param <L> the generic type of the list
         * @param <T> the generic type of the list element
         * @return the function that do the add operation
         * @see java.util.List#add(int, Object)
         * @see #add(int, Object)
         */
        @SuppressWarnings("unused")
        public static <L extends List<? super T>, T> $.F1<T, L> addTo(final int index, final L destination) {
            return new $.F1<T, L>() {
                @Override
                public L apply(T t) throws NotAppliedException, $.Break {
                    destination.add(index, t);
                    return destination;
                }
            };
        }

        /**
         * Returns a function that add specified element into the argument list at specified position. The
         * function returns the argument list after element added
         * @param index the location at where the element should be added to
         * @param element the element the be added to the argument list
         * @param <L> the list type
         * @param <T> the element type
         * @return the function
         * @see java.util.List#add(int, Object)
         * @see #addTo(int, List)
         */
        public static <L extends List<? super T>, T> $.F1<L, L> add(final int index, final T element) {
            return new $.F1<L, L>() {
                @Override
                public L apply(L list) throws NotAppliedException, Osgl.Break {
                    list.add(index, element);
                    return list;
                }
            };
        }

        /**
         * Returns a function that takes argument of type {@link Collection} and add all elements inside
         * into the specified collection. The function returns {@code true} if the collection specified
         * has been changed as a result of adding elements
         * @param destination the collection into which all elements in the argument collection will be added
         *                    when applying the function
         * @param <T> the generic type of the collection element and the argument collection element
         * @return the function that add all elements from iterable argument into the collection specified
         * @see Collection#addAll(Collection)
         * @see #addAll(Collection)
         */
        @SuppressWarnings({"unchecked"})
        public static <T> $.Predicate<Iterable<? extends T>> addAllTo(final Collection<? super T> destination) {
            return new $.Predicate<Iterable<? extends T>>() {
                @Override
                public boolean test(Iterable<? extends T> source) throws NotAppliedException, $.Break {
                    if (source instanceof Collection) {
                        return destination.addAll((Collection)(source));
                    }
                    return destination.addAll(C.list(source));
                }
            };
        }

        /**
         * Returns a function that add all elements in the source collection specified into the destination
         * collection as argument. The function returns {@code true} if the argument collection has been
         * changes as a result of call.
         * @param source the collection from which the elements will be added into the argument collection
         *               when applying the function
         * @param <T> the element type
         * @return the function the perform the add operation
         * @see Collection#addAll(Collection)
         * @see #addAllTo(Collection)
         */
        @SuppressWarnings({"unchecked"})
        public static <T> $.Predicate<Collection<? super T>> addAll(final Collection<? extends T> source) {
            return new $.Predicate<Collection<? super T>>() {
                @Override
                public boolean test(Collection<? super T> destination) {
                    return destination.addAll(source);
                }
            };
        }

        /**
         * Returns a function that add all elements from the argument collection into the destination list specified
         * at the position specified
         * @param index the position at where the element shall be inserted into the destination list
         * @param destination the list into which the elements will be added
         * @param <T> the element type
         * @return the function that do the add operation
         * @see java.util.List#addAll(int, Collection)
         * @see #addAll(int, Collection)
         */
        @SuppressWarnings({"unused"})
        public static <T> $.Predicate<Collection<? extends T>> addAllTo(final int index, final List<? super T> destination) {
            if (0 > index || destination.size() < index) {
                throw new IndexOutOfBoundsException();
            }
            return new $.Predicate<Collection<? extends T>>() {
                @Override
                public boolean test(Collection<? extends T> collection) throws NotAppliedException, $.Break {
                    return destination.addAll(index, collection);
                }
            };
        }

        /**
         * Returns a function that add all elements from the source collection specified into the argument list at
         * the position specified
         * @param index the position where the element should be insert in the argument list
         * @param source the collection from which the elements to be get to added into the argument list
         * @param <T> the element type
         * @return the function that do the add operation
         * @see java.util.List#addAll(int, Collection)
         * @see #addAllTo(int, List)
         */
        @SuppressWarnings({"unused"})
        public static <T> $.Predicate<List<? super T>> addAll(final int index, final Collection<? extends T> source) {
            return new $.Predicate<List<? super T>>() {
                @Override
                public boolean test(List<? super T> destination) {
                    return destination.addAll(index, source);
                }
            };
        }


        /**
         * Returns a function that remove the argument from a collection specified.
         * <p>The function returns {@code true} if argument removed successfully or
         * {@code false} otherwise</p>
         * @param collection the collection from which the argument to be removed
         *                   when applying the function returned
         * @return the function that remove element from the collection
         * @see Collection#remove(Object)
         * @see #remove(Object)
         */
        @SuppressWarnings("unused")
        public static <T> $.Predicate<T> removeFrom(final Collection<? super T> collection) {
            return new $.Predicate<T>() {
                @Override
                public boolean test(T t) throws NotAppliedException, $.Break {
                    return collection.remove(t);
                }
            };
        }

        /**
         * Returns a function that remove the element specified from the argument collection. The
         * function returns {@code true} if the argument collection changed as a result of the call.
         * @param toBeRemoved the element to be removed from the argument when applying the function
         * @param <T> the element type
         * @return the function that do removing
         * @see Collection#remove(Object)
         * @see #removeFrom(Collection)
         */
        @SuppressWarnings("unused")
        public static <T> $.Predicate<Collection<? super T>> remove(final T toBeRemoved) {
            return new $.Predicate<Collection<? super T>>() {
                @Override
                public boolean test(Collection<? super T> collection) {
                    return collection.remove(toBeRemoved);
                }
            };
        }

        /**
         * Returns a function that remove all elements in the argument collection from
         * the {@code fromCollection} specified. The function returns {@code true} if
         * the fromCollection changed as a result of call
         * @param fromCollection the collection from which elements will be removed
         * @param <T> the element type
         * @return the function
         * @see Collection#removeAll(Collection)
         * @see #removeAll(Collection)
         */
        @SuppressWarnings("unused")
        public static <T> $.Predicate<Collection<? extends T>> removeAllFrom(final Collection<? super T> fromCollection) {
            return new Osgl.Predicate<Collection<? extends T>>() {
                @Override
                public boolean test(Collection<? extends T> theCollection) {
                    return fromCollection.removeAll(theCollection);
                }
            };
        }

        /**
         * Returns a function that remove all elements in the {@code source} collection from the
         * argument collection. The function returns {@code true} if the argument collection changed
         * as a result of call
         * @param source the collection in which elements will be used to remove from argument collection
         * @param <T> the element type
         * @return the function
         * @see Collection#removeAll(Collection)
         * @see #removeAllFrom(Collection)
         */
        public static <T> $.Predicate<Collection<? super T>> removeAll(final Collection<? extends T> source) {
            return new Osgl.Predicate<Collection<? super T>>() {
                @Override
                public boolean test(Collection<? super T> collection) {
                    return collection.removeAll(source);
                }
            };
        }


        /**
         * Returns a function that retains only elements contained in the argument collection in the
         * collection specified. The function returns {@code true} if the collection specified
         * changed as a result of call
         * @param collection the collection in which elements will be retained/removed
         * @param <T> the element type
         * @return the function as described
         * @see Collection#retainAll(Collection)
         * @see #retainAll(Collection)
         */
        @SuppressWarnings({"unused"})
        public static <T> $.Predicate<Collection<? extends T>> retainAllIn(final Collection<? super T> collection) {
            return new $.Predicate<Collection<? extends T>>() {
                @Override
                public boolean test(Collection<? extends T> theCollection) {
                    return collection.retainAll(theCollection);
                }
            };
        }

        /**
         * Returns a function that retains only elements contained in the specified collection in
         * the argument collection. The function returns {@code true} if argument collection changes
         * as a result of the call
         * @param collection the collection in which elements will be used to check if argument collection
         *                   element shall be retained or not
         * @param <T> the element type
         * @return the function as described above
         * @see Collection#retainAll(Collection)
         * @see #retainAllIn(Collection)
         */
        @SuppressWarnings({"unused"})
        public static <T> $.Predicate<Collection<? super T>> retainAll(final Collection<? extends T> collection) {
            return new $.Predicate<Collection<? super T>>() {
                @Override
                public boolean test(Collection<? super T> theCollection) {
                    return theCollection.retainAll(collection);
                }
            };
        }

        /**
         * Returns a function that prepend an element to a deque specified and return the
         * deque instance
         * @param deque the deque to which the element argument will be prepend to
         * @param <T> the element type
         * @return the function as described
         * @see Deque#addFirst(Object)
         * @see #dequePrepend(Object)
         */
        @SuppressWarnings({"unused"})
        public static <T> $.F1<T, Deque<? super T>> prependTo(final Deque<? super T> deque) {
            return new $.F1<T, Deque<? super T>>() {
                @Override
                public Deque<? super T> apply(T t) throws NotAppliedException, $.Break {
                    deque.addFirst(t);
                    return deque;
                }
            };
        }

        /**
         * Returns a function that prepend specified element to argument deque
         * @param element the element to be added to the head of the argument (deque type)
         * @param <T> the element type
         * @return the function as described
         * @see Deque#addFirst(Object)
         * @see #prependTo(Deque)
         */
        @SuppressWarnings("unused")
        public static <T> $.Processor<Deque<? super T>> dequePrepend(final T element) {
            return new $.Processor<Deque<? super T>>() {
                @Override
                public void process(Deque<? super T> deque) throws Osgl.Break, NotAppliedException {
                    deque.addFirst(element);
                }
            };
        }

        /**
         * Returns a function that append the argument to a {@link Deque} specified
         * @param deque the deque to which the argument shall be append when applying the function returned
         * @param <T> the generic type of the argument/deque element
         * @return the function that do the append operation
         * @see Deque#add(Object)
         * @see #dequeAppend(Object)
         */
        @SuppressWarnings("unused")
        public static <T> $.F1<T, Deque<? super T>> appendTo(final Deque<? super T> deque) {
            return new $.F1<T, Deque<? super T>>() {
                @Override
                public Deque<? super T> apply(T t) throws NotAppliedException, $.Break {
                    deque.addLast(t);
                    return deque;
                }
            };
        }

        /**
         * Returns a function that append specified element to argument deque
         * @param element the element to be added to the tail of the argument (deque type)
         * @param <T> the element type
         * @return the function as described
         * @see Deque#add(Object)
         * @see #appendTo(Deque)
         */
        @SuppressWarnings("unused")
        public static <T> $.Processor<Deque<? super T>> dequeAppend(final T element) {
            return new $.Processor<Deque<? super T>>() {
                @Override
                public void process(Deque<? super T> deque) throws Osgl.Break, NotAppliedException {
                    deque.add(element);
                }
            };
        }

        /**
         * Returns a function that prepend the argument to a {@link Sequence} specified
         * @param sequence the sequence to which the argument shall be prepend whene applying the function
         * @param <T> the generic type of the argument/sequence element
         * @return the function that do the prepend operation
         * @see Sequence#prepend(Object)
         * @see #sequencePrepend(Object)
         */
        @SuppressWarnings("unused")
        public static <T> $.F1<T, Sequence<? super T>> prependTo(final Sequence<? super T> sequence) {
            return new $.F1<T, Sequence<? super T>>() {
                @Override
                public Sequence<? super T> apply(T t) throws NotAppliedException, $.Break {
                    sequence.prepend(t);
                    return sequence;
                }
            };
        }

        /**
         * Returns a function that preppend specified element to argument sequence
         * @param element the element to be added to the head of the argument (sequence type)
         * @param <T> the element type
         * @return the function as described
         * @see Sequence#prepend(Object)
         * @see #prependTo(Sequence)
         */
        @SuppressWarnings("unused")
        public static <T> $.Processor<Sequence<? super T>> sequencePrepend(final T element) {
            return new Osgl.Processor<Sequence<? super T>>() {
                @Override
                public void process(Sequence<? super T> sequence) throws Osgl.Break, NotAppliedException {
                    sequence.prepend(element);
                }
            };
        }

        /**
         * Returns a function that append the argument to a {@link Sequence} specified
         * <p><b>Note</b> the function returns the sequence with the argument been removed</p>
         * @param sequence the sequence to which the argument shall be append when applying the function
         * @param <T> the generic type of the argument/sequence element
         * @return the function that do the append operation
         * @see Sequence#append(Iterable)
         * @see #sequenceAppend(Object)
         */
        @SuppressWarnings("unused")
        public static <T> $.F1<T, Sequence<? super T>> appendTo(final Sequence<? super T> sequence) {
            return new $.F1<T, Sequence<? super T>>() {
                @Override
                public Sequence<? super T> apply(T t) throws NotAppliedException, $.Break {
                    sequence.append(t);
                    return sequence;
                }
            };
        }


        /**
         * Returns a function that append specified element to argument sequence
         * @param element the element to be added to the tail of the argument (sequence type)
         * @param <T> the element type
         * @return the function as described
         * @see Sequence#append(Iterable)
         * @see #appendTo(Sequence)
         */
        @SuppressWarnings("unused")
        public static <T> $.Processor<Sequence<? super T>> sequenceAppend(final T element) {
            return new Osgl.Processor<Sequence<? super T>>() {
                @Override
                public void process(Sequence<? super T> sequence) throws Osgl.Break, NotAppliedException {
                    sequence.append(element);
                }
            };
        }

        /**
         * Returns a function that apply the visitor function specified on the argument (iterable)
         * @param visitor the function to be used to loop through the argument
         * @param <T> the element type
         * @return the function as described
         * @see C#forEach(Iterable, Osgl.Function)
         */
        @SuppressWarnings("unused")
        public static <T> $.F1<Iterable<? extends T>, Void> forEachIterable(final $.Function<? super T, ?> visitor) {
            return new $.F1<Iterable<? extends T>, Void>() {
                @Override
                public Void apply(Iterable<? extends T> iterable) throws NotAppliedException, $.Break {
                    C.forEach(iterable, visitor);
                    return null;
                }
            };
        }
    }

    public static void main(String[] args) {
        Range<Integer> r = range(0, Integer.MAX_VALUE);
        for (Number i : r.take(5).map(N.F.multiplyBy(10))) {
            System.out.println(i);
        }
    }

}<|MERGE_RESOLUTION|>--- conflicted
+++ resolved
@@ -775,11 +775,8 @@
          * elements of this list paired with their index.
          * Indices start at 0.
          */
-<<<<<<< HEAD
         @SuppressWarnings("unused")
         Sequence<$.T2<T, Integer>> zipWithIndex();
-=======
-        Sequence<_.T2<T, Integer>> zipWithIndex();
 
         /**
          * Count the element occurence in this sequence
@@ -787,7 +784,6 @@
          * @return the number of times the element be presented in this sequence
          */
         int count(T t);
->>>>>>> ffeb5675
     }
 
     /**
