--- conflicted
+++ resolved
@@ -1,4 +1,3 @@
-<<<<<<< HEAD
 /*
  * Copyright (C) 2013 The Java Tool project
  * Gelin Luo <greenlaw110(at)gmail.com>
@@ -25,353 +24,6 @@
 import java.util.EnumSet;
 import java.util.Iterator;
 import java.util.NoSuchElementException;
-=======
-package org.osgl.util;
-
-import java.util.*;
-import static org.osgl.util._.F.*;
-
-/**
- * A Collection utility provides number of methods help manipulating collections including List and Set.
- * 
- * <p>Also the namespace under which the osgl defined List and Set classes are located</p>
- * 
- * <p>A concept of osgl collection is it distinguish between mutable and immutable versions. As a general rule
- * for most osgl extended mutable methods like {@link Col#with(Object) with}, 
- * {@link Col#keep(java.util.Collection)}  keep}, {@link Col#without(Object)}  without} etc, an new collection   
- * instance is returned; while for immutable version, the same method will operate on the current collection   
- * instance and return reference to this instance directly</p> 
- * 
- * @author Gelin Luo
- * @version 0.2
- * @see Col
- * @see List
- */
-public final class C {
-
-    /**
-     * make constructor private
-     */
-    private C() {}
-
-    /**
-     * Defines common methods of List and Set
-     * 
-     * @param <ET>
-     */
-    protected static abstract class Col<ET> implements Collection<ET> {
-
-        /**
-         * The original collection
-         */
-        protected final Collection<ET> c_;
-
-        /**
-         * indicate whether the Col is readOnly (immutable) or not (mutable)
-         */
-        private final boolean ro_;
-        
-        protected final boolean mutable() {
-            return !ro_;
-        }
-        
-        /**
-         * Return a collection instance with elements in the specified iterable, make sure
-         * the returned collection is mutable or immutable as per <code>mutable</code>
-         * parameter specified
-         * 
-         * @param itr the iterable of elements
-         * @param mutable indicate the returned collection should be immutable or mutable
-         * @return a collection meet the requirement
-         */
-        protected abstract Collection<ET> createRawCollection_(Iterable<ET> itr, boolean mutable);
-
-        /**
-         * Return an new Col instance contains all elements included in this Col instance. The
-         * mutaiblity of the new Col instance is defined by the mutable parameter specified
-         * 
-         * @param mutable indicate the mutability of the new Col instance returned
-         * @return the new Col instance
-         */
-        protected abstract <C extends Col<ET>> C copy_(boolean mutable); 
-
-        /**
-         * Return a Col based <code>this</code> Col instance based on the mutability of this Col:
-         * <ul>
-         * <li>If this Col is immutable and the specified mutable parameter is false, then 
-         * return this Col instance directly</li>
-         * <li>If this Col is immutable and the specified mutable parameter is true, then
-         * return an new mutable Col instance contains all elements of this Col</li>
-         * <li>If this Col is mutable and the specified mutable parameter is false, then
-         * return an new immutable Col instance contains all elements of this Col</li>
-         * <li>If this Col is mutable and the specified mutable parameter is true, then
-         * reeturn an new mutable Col instance contains all elements of this Col</li>
-         * </ul>
-         * 
-         * @param mutable indicate the mutability of the returned Col instance
-         * @return the Col instance based on the mutability of this Col instance and the mutable parameter
-         */
-        protected final <C extends Col<ET>> C copyIfMutable_(boolean mutable) {
-            if (ro_ && !mutable) {
-                return (C)this;
-            } else {
-                return copy_(mutable);
-            }
-        }
-
-        private Collection<ET> createRawCollection(Iterable<ET> itr, boolean mutable) {
-            while (itr instanceof Col) {
-                itr = ((Col) itr).c_;
-            }
-            return createRawCollection_(itr, mutable);
-        }
-
-        /**
-         * Construct a Col instance using specified collection
-         * @param itr specify the elements to be populated into the Col
-         * @param mutable indicates the mutabilty of the Col instance been created
-         */
-        protected Col(Iterable<ET> itr, boolean mutable) {
-            E.NPE(itr);
-            c_ = createRawCollection(itr, mutable);
-            ro_ = mutable;
-        }
-        
-        // --- Object interfaces
-
-        @Override
-        public boolean equals(Object obj) {
-            if (obj == this) {
-                return true;
-            }
-            if (obj == null) {
-                return false;
-            }
-            if (obj.getClass().equals(getClass())) {
-                Col that = (Col)obj;
-                return that.ro_ == ro_ && that.c_.equals(c_);
-            }
-            return false;
-        }
-
-        @Override
-        public int hashCode() {
-            return X.hc(c_, getClass());
-        }
-
-        @Override
-        public String toString() {
-            return c_.toString();
-        }
-
-        // --- EOF Object interfaces
-    
-        // --- Collection interfaces 
-        @Override
-        public boolean add(ET e) {
-            return c_.add(e);
-        }
-
-        @Override
-        public boolean addAll(Collection<? extends ET> c) {
-            return c_.addAll(c);
-        }
-
-        @Override
-        public void clear() {
-            c_.clear();
-        }
-        
-        @Override
-        public boolean contains(Object o) {
-            return c_.contains(o);
-        }
-
-        @Override
-        public boolean containsAll(Collection<?> c) {
-            return c_.containsAll(c);
-        }
-
-        @Override
-        public boolean isEmpty() {
-            return c_.isEmpty();
-        }
-
-        @Override
-        public Iterator<ET> iterator() {
-            return c_.iterator();
-        }
-
-        @Override
-        public boolean remove(Object o) {
-            return c_.remove(o);
-        }
-
-        @Override
-        public boolean removeAll(Collection<?> c) {
-            return c_.removeAll(c);
-        }
-
-        @Override
-        public boolean retainAll(Collection<?> c) {
-            return c_.retainAll(c);
-        }
-
-        @Override
-        public int size() {
-            return c_.size();
-        }
-
-        @Override
-        public Object[] toArray() {
-            return c_.toArray();
-        }
-
-        @Override
-        public <T> T[] toArray(T[] a) {
-            return c_.toArray(a);
-        }
-        // --- EOF Collection interfaces 
-        
-        // --- OSGL extensions to general collection
-        
-        /**
-         * Determine if all elements in this Col satisfy a predicate 
-         * 
-         * @param predicate a function used to test the element
-         * @return <code>true</code> if all elements in this Col satisfy the predicate specified, 
-         *         or <code>false</code> otherwise
-         * @since 0.2
-         * @see #any
-         * @see #none
-         */
-        public boolean all(final _.IFunc1<Boolean, ET> predicate) {
-            return C.all(c_, predicate);
-        }
-
-        /**
-         * Determine if there are any elements satisfy a predicate 
-         * 
-         * @param predicate a function used to test the element
-         * @return <code>true</code> if any elements in this Col satisfy the predicate specified
-         *         or <code>false</code> otherwise
-         * @since 0.2
-         * @see #all
-         * @see #none
-         */
-        public boolean any(final _.IFunc1<Boolean, ET> predicate) {
-            for (ET e : c_) {
-                if (predicate.apply(e)) {
-                    return true;
-                }
-            }
-            return false;
-        }
-
-        /**
-         * Count the number of elements that satisfy the predicate specified
-         * 
-         * @param predicate a function used to test the element
-         * @return the number of elements satisfy the predicate
-         * @throws NullPointerException if there are null elements in this Col and the predicate
-         *         does not permit null parameter (optional)
-         * @since 0.2
-         */
-        public int count(final _.IFunc1<Boolean, ET> predicate) {
-            int n = 0;
-            for (ET e: c_) {
-                if (predicate.apply(e)) {
-                    n++;
-                }
-            }
-            return n;
-        }
-
-        /**
-         * Alias of {@link #uniq()}
-         * 
-         * @since 0.2
-         */
-        public <C extends Col<ET>> C distinct() {
-            return uniq();
-        }
-
-        /**
-         * Alias of {@link #select(_.IFunc1)}
-         * 
-         * @since 0.2
-         */
-        public <C extends Col<ET>> C filter(final _.IFunc1<Boolean, ET> predicate) {
-            return select(predicate);
-        }
-
-        /**
-         * Return the first element that satisfy the predicate specified. It is up to the sub class
-         * implementation to determine the order of elements been iterated.
-         * 
-         * @param predicate the function to test the element 
-         * @return an option value containing the first element in the linked list that satisfies p, 
-         *         or None if none exists.
-         * @since 0.2
-         */
-        public _.Option<ET> find(final _.IFunc1<Boolean, ET> predicate) {
-            for (ET e : c_) {
-                if (predicate.apply(e)) {
-                    return _.Some(e);
-                }
-            }
-            return _.None();
-        }
-
-        /**
-         * Run reducer upon elements in this Col and return the final result. It is up to the 
-         * sub class implementation to determine the order of the elements been iterated.
-         * 
-         * <p>The reducer takes two parameters of the same type, i.e. the type of the elements
-         * contained in this Col</p>
-         * 
-         * @param reducer a function reduces two element type parameter into one variable of the same type
-         * @return an option value contains the calculation result with the same type of the elements 
-         *         contained in this Col if it is not empty, or None if it is empty
-         * @since 0.2
-         */
-        public _.Option<ET> fold(_.IFunc2<ET, ET, ET> reducer) {
-            if (0 == size()) {
-                return _.None();
-            }
-            Iterator<ET> it = c_.iterator();
-            ET v = it.next();
-            while (it.hasNext()) {
-                v = reducer.apply(it.next(), v);
-            }
-            return _.Some(v);
-        }
-
-        /**
-         * Run reducer upon elements in this Col based on a giving init value and return final result.
-         * It is up to the sub class implementation to determine the order of the elements been iterated.
-         * 
-         * <p>Like the reducer of {@link #fold(_.IFunc2)}, the reducer of this method takes
-         * two parameters; Unlike the former reducer, the first parameter is one of the elements in
-         * the Col, the second parameter is the type of the initial value however</p>
-         * 
-         * @param initVal the initial value of type T
-         * @param reducer a function reduces one element and one T typed variable into another T typed variable
-         * @param <T> the type of the initial value
-         * @return an option value contains the final result of the type of the initial value
-         * @since 0.2
-         */
-        public <T> _.Option<T> fold(T initVal, _.IFunc2<T, ET, T> reducer) {
-            if (0 == size()) {
-                return _.Some(initVal);
-            }
-            T v = initVal;
-            for (ET e : c_) {
-                v = reducer.apply(e, v);
-            }
-            return _.Some(v);
-        }
->>>>>>> 34987d8d
 
 /**
  * The namespace for OSGL collection utilities
@@ -382,7 +34,6 @@
      */
     public static enum Characteristic {
         /**
-<<<<<<< HEAD
          * Indicate whether a traversable is immutable
          */
         IMMUTABLE,
@@ -432,7 +83,7 @@
         _.Option<T> first();
 
         /**
-         * Returns an {@link _.Option} describing the first element in the
+         * Returns an {@link _.Option} of the first element in the
          * traversable or {@link _#NONE} if the traversable is empty
          *
          * @return the first element from the traversable
@@ -522,325 +173,8 @@
          * @since 0.2
          */
         ITraversable<T> tail(int n) throws UnsupportedOperationException;
-=======
-         * Return one arbitrary element in the Col. It is up to the sub class implementation to determine which
-         * element inside the Col be returned.
-         * 
-         * @return an option value contains an arbitrary element from this Col or None if the Col is empty
-         */
-        public _.Option<ET> fetch() {
-            if (0 == size()) {
-                return _.None();
-            }
-            return _.Some(c_.iterator().next());
-        }
-
-        /**
-         * Alias of {@link #keep(java.util.Collection)}
-         * 
-         * @since 0.2
-         */
-        public <C extends Col<ET>> C intersect(final Collection<? extends ET> c) {
-            return keep(c);
-        }
-
-        /**
-         * Return a Col that contains all elements contained in both this Col instance and
-         * the collection c specified.
-         * 
-         * <p>The behavior of this function is different according the the mutability of
-         * this Col. See {@link #without(Object)} for details</p>
-         * 
-         * @param c the collection in which the elements should be kept in the result Col
-         * @return A Col instance contains elements in both this and the collection specified
-         * @throws NullPointerException if there are <code>null</code> value in this Col and 
-         *         the specified collection does not permit null value (optional).
-         * @since 0.2
-         */
-        public <C extends Col<ET>> C keep(final Collection<? extends ET> c) {
-            return without(new _.If<ET>(){
-                @Override
-                public boolean eval(ET et) {
-                    return !c.contains(et);
-                }
-            });
-        }
-
-        /**
-         * Return a Col that contains all elements contained in this Col instance and satsify the
-         * predicate specified.
-         * 
-         * <p>The behavior of this function is different according the the mutability of
-         * this Col. See {@link #without(Object)} for details</p>
-         * 
-         * @param predicate indicate which elements in this Col should be kept in the result Col
-         * @return a Col contains only elements satisfy the predicate specified in this Col
-         * @since 0.2
-         */
-        public <C extends Col<ET>> C keep(final _.IFunc1<Boolean, ET> predicate) {
-            return without(X.f.not(predicate));
-        }
-
-        /**
-         * Alias of {@link #size()}
-         * 
-         * @since 0.2
-         */
-        public final int len() {
-            return size();
-        }
-
-        /**
-         * Alias of {@link #size()}
-         * 
-         * @since 0.2
-         */
-        public final int length() {
-            return size();
-        }
-
-        /**
-         * Run a mapper (from ET to T) on this Col and return an new Col instance contains the same number of type T 
-         * elements mapped from all ET elements of this Col
-         * 
-         * @param mapper the mapper function takes type ET parameter and return a type T result
-         * @param <T> the result element type
-         * @param <C> the type of resulting Col
-         * @return the Col contains transformed elements from this Col
-         * @since 0.2
-         */
-        public abstract <T, C extends Col<T>> C map(final _.IFunc1<T, ET> mapper);
-        
-        /**
-         * Determine if there are any elements satisfy a predicate. This is the inverse method of 
-         * {@link #any(_.IFunc1)}
-         * 
-         * @param predicate a function used to test the element
-         * @return <code>false</code> if any elements in this Col satisfy the predicate specified
-         *         or <code>true</code> otherwise
-         * @since 0.2
-         * @see #all
-         * @see #any
-         */
-        public boolean none(final _.IFunc1<Boolean, ET> predicate) {
-            for (ET e : c_) {
-                if (predicate.apply(e)) {
-                    return false;
-                }
-            }
-            return true;
-        }
-
-        /**
-         * Alias of {@link #fold(_.IFunc2)}
-         *
-         * @since 0.2 
-         */
-        public _.Option<ET> reduce(_.IFunc2<ET, ET, ET> reducer) {
-            return fold(reducer);
-        }
-
-        /**
-         * Alias of {@link #fold(Object, _.IFunc2)}
-         *
-         * @since 0.2
-         */
-        public <T> _.Option<T> reduce(T initVal, _.IFunc2<T, ET, T> reducer) {
-            return fold(initVal, reducer);
-        }
-
-        /**
-         * Return an new Col instance contains all elements from this Col that satisfy the 
-         * predicate specified.
-         * 
-         * <p>The behavior of this method is very like {@link #keep(_.IFunc1)}. The  
-         * only differences between the two is when this method operates on an mutable Col, it will  
-         * not change the underline Col instance, instead, it returns an new mutable Col instance</p>
-         * 
-         * @param predicate the function indicate which elements should be selected into the new Col
-         * @return an new Col contains selected elements from this Col
-         * @since 0.2
-         */
-        public abstract <C extends Col<ET>> C select(_.IFunc1<Boolean, ET> predicate); 
-
-        /**
-         * Alias of {@link #map(_.IFunc1)}
-         * 
-         * @since 0.2
-         */
-        public <T, C extends Col<T>> C transform(final _.IFunc1<T, ET> mapper) {
-            return map(mapper);
-        }
-
-        /**
-         * Return a Col contains all elements of this Col and the element specified. It is up to the subclass
-         * to determine where the specified element is inserted.
-         * 
-         * <p>Note the behavior of this method is different according to the mutability of this Col</p>
-         * 
-         * <ul>
-         * <li>For immutable Col, return an new immutable copy of this Col plus the specified element</li>
-         * <li>For mutable Col, the specified element is added to this Col and return this reference directly</li>
-         * </ul>
-         * 
-         * @param e the new element needs to be appended to the resulting Col
-         * @return A Col instance with all elements of this Col plus the specified element
-         * @throws NullPointerException if the specified element is null and the subclass 
-         *         does not support null value (optional) 
-         * @since 0.2
-         */
-        public abstract <C extends Col<ET>> C with(ET e);
-        
-        public <C extends Col<ET>> C with(_.Option<ET> e) {
-            if (e.notDefined()) {
-                return (C)this;
-            }
-            return with(e.get());
-        }
-
-        /**
-         * Return a Col contains all elements of this Col and the specified collection. It is up to the
-         * subclass to determine where the new elements are inserted.
-         * 
-         * <p>Note the behavior of this method is different according to the mutablity of this Col</p>
-         * 
-         * <ul>
-         * <li>For immutable Col, return an new immutable copy of this Col plus the specified elements</li>
-         * <li>For mutable Col, the specified elements is added to this Col and return this reference directly</li>
-         * </ul>
-         * 
-         * 
-         * @param c collection in which all elements should be appended to the resulting Col
-         * @return A Col instance with all elements of this Col plus all elements in the collection specified
-         * @throws NullPointerException if there are null elements in the specified collection and the 
-         *         subclass does not permit null element
-         * @since 0.2
-         */
-        public abstract <C extends Col<ET>> C with(Collection<? extends ET> c);
-
-        /**
-         * Return a Col instance that contains all elements of the current Col instance except
-         * the element specified.
-         * 
-         * <p>The behavior of this method is different as per the mutability state of this 
-         * Col instance: </p>
-         * 
-         * <ul>
-         * <li>For immutable Col, this method will create an new immutable Col instance contains
-         * all elements of <code>this</code> Col instance except the element specified if it
-         * is contained in this Col; If the element specified is not contained in this Col, then
-         * reference to this Col instance is returned directly</li>
-         * <li>For mutable Col, this method will remove the specified element from <code>this</code>
-         * Col instance and return <code>this</code> Col instance directly</li>
-         * </ul>
-         * 
-         * @param e the element that should be excluded in the result Col instance
-         * @return A Col instance contains all elements in this Col except the element specified
-         * @throws <code>NullPointerException</code> if the element specified is <code>null</code>
-         * @since 0.2
-         */
-        public abstract <C extends Col<ET>> C without(final ET e);
-
-        /**
-         * A null safe version of {@link #without(Object)}, i.e. the element is specified by an 
-         * {@link _.Option option}. If the option is defined, then the element is fetched from
-         * the option value and {@link #without(Object)} is called; otherwise a reference to
-         * this Col is returned directly
-         * 
-         * @param e the element specified in {@link _.Option}
-         * @return A Col instance contains all elements in this Col except the element specified
-         * @since 0.2
-         */
-        public final <C extends Col<ET>> C without(final _.Option<ET> e) {
-            if (e.isDefined()) {
-                return without(e.get());
-            } else {
-                return (C)this;
-            }
-        }
-
-        /**
-         * Return a Col instance that contains all elements in <code>this</code>
-         * Col except those contained in the specified collection.
-         * 
-         * <p>The behavior of this method is different according to the mutability
-         * of <code>this</code> Col instance. See {@link #without(Object)} for
-         * detail.</p>
-         * 
-         * @param c the collection in which elements should be excluded from the
-         *          resulting Col instance
-         * @return a Col instance contains all elements in this Col except those
-         *         contained in the collection specified
-         * @throws NullPointerException if there are null value in this Col instance
-         *         and the specified collection c does not permit null value (optional)
-         * @since 0.2
-         */
-        public <C extends Col<ET>> C without(final Collection<? extends ET> c) {
-            return without(new _.If<ET>(){
-                @Override
-                public boolean eval(ET et) {
-                    return c.contains(et);
-                }
-            });
-        }
-
-        /**
-         * Return a Col instance that contains all elements in this Col except
-         * those satisfy the predicate specified
-         * 
-         * <p>The behavior of this method is different according to the mutability
-         * of <code>this</code> Col instance. See {@link #without(Object)} for
-         * detail.</p>
-         * 
-         * @param predicate A function indicate the elements that should be excluded from
-         *                  the result Col instance
-         * @return a Col instance contains all elements in this Col but not matches 
-         *         the predicate specified
-         * @since 0.2
-         */
-        public abstract <C extends Col<ET>> C without(final _.IFunc1<Boolean, ET> predicate);
-
-        /**
-         * Return a Col that contains no duplicate elements based on this Col instance.
-         * 
-         * <p>Note the behavior is different according to the mutability of this Col</p>
-         * 
-         * <ul>
-         * <li>For immutable Col, if there are duplicate elements found then an new Col
-         * is created and all elements from this Col is copied to the new Col with duplicate
-         * elements filtered out; if there are no duplicate elements then this Col is returned</li>
-         * <li>For mutable col, duplicate elements are removed from this Col and this Col
-         * is returned</li>
-         * </ul>
-         * 
-         * @return a Col contains all elements in this Col with duplicate elements filtered out
-         * @since 0.2
-         */
-        public abstract <C extends Col<ET>> C uniq();
-
-        /**
-         * Alias of {@link #uniq()}
-         * 
-         * @return a Col contains all elements in this Col with duplicate elements filtered out
-         * @since 0.2
-         */
-        public <C extends Col<ET>> C unique() {
-            return uniq();
-        }
-        // --- EOF OSGL extensions to general collection
-    }
->>>>>>> 34987d8d
-
-    /**
-     * Define the factory to create {@link java.util.List java List} instance.
-     * 
-     * <p>Usually the factory should try to create non random access List as
-     * osgl will use the factory to create the read-write List. Non random 
-     * access List (e.g. java.util.LinkedList) is fast to manipulate</p>
-     */
-    public static interface IListFactory {
-        /**
-<<<<<<< HEAD
+
+        /**
          * Returns a traversable consisting the first {@code n} elements from this traversable if
          * number {@code n} is positive and the traversable contains more than {@code n} elements
          * <p/>
@@ -1053,508 +387,14 @@
         @Override
         public T head() throws NoSuchElementException {
             return first();
-=======
-         * Create an empty <code>java.util.List</code> contains the generic type E 
-         * 
-         * @param <ET> the generic type of the list element
-         * @return A java List instance contains elements of generic type E
-         */
-        <ET> java.util.List<ET> create();
-
-        /**
-         * Create a <code>java.util.List</code> pre populated with elements
-         * of specified collection
-         * 
-         * @param collection the collection whose elements are to be placed into this list
-         * @param <ET> the generic type of the list element
-         * @return The List been created
-         * @throws <code>NullPointerException</code> if the specified collection is null
-         */
-        <ET> java.util.List<ET> create(Collection<ET> collection);
-
-        /**
-         * Create a <code>java.util.List</code> with initial capacity
-         * 
-         * @param initialCapacity
-         * @param <ET> the generic type of the list element
-         * @return the list been created
-         */
-        <ET> java.util.List<ET> create(int initialCapacity);
+        }
     }
 
-    /**
-     * The osgl List implements Java's {@link java.util.List} interface and provides additional 
-     * utility methods to facilitate functional programming.
-     */
-    public static class List<ET> extends Col<ET> implements java.util.List<ET> {
-
-        private List(Iterable<ET> itr) {
-            super(itr, true);
-        }
-        
-        protected List(Iterable<ET> itr, boolean mutable) {
-            super(itr, mutable);
-        }
-
-        protected final java.util.List<ET> l_() {
-            return (java.util.List)c_;
-        }
-        
-        protected final IListFactory f_() {
-            if (mutable()) {
-                return listFact;
-            } else {
-                return randomAccessListFact;
-            }
-        }
-        
-        protected final <T> List<T> create_(Collection<T> c, boolean mutable) {
-            Collection<T> c0 = c;
-            if (c instanceof List) {
-                List l = (List)c;
-                if (!mutable && !l.mutable()) {
-                    return l;
-                }
-                c0 = l.c_;
-            }
-            if (c instanceof Col) {
-                c0 = ((Col) c).c_;
-            }
-            if (mutable) {
-                return new List<T>(c0);
-            } else {
-                return new ImmutableList<T>(c0);
-            }
-        }
-        
-        // --- java.util.List interfaces
-
-        @Override
-        public boolean addAll(int index, Collection<? extends ET> c) {
-            return l_().addAll(index, c);
-        }
-
-        @Override
-        public ET get(int index) {
-            return l_().get(index);
-        }
-
-        @Override
-        public ET set(int index, ET element) {
-            return l_().set(index, element);
-        }
-
-        @Override
-        public void add(int index, ET element) {
-            l_().add(index, element);
-        }
-
-        @Override
-        public ET remove(int index) {
-            return l_().remove(index);
-        }
-
-        @Override
-        public int indexOf(Object o) {
-            return l_().indexOf(o);
-        }
-
-        @Override
-        public int lastIndexOf(Object o) {
-            return l_().lastIndexOf(o);
-        }
-
-        @Override
-        public ListIterator<ET> listIterator() {
-            return l_().listIterator();
-        }
-
-        @Override
-        public ListIterator<ET> listIterator(int index) {
-            return l_().listIterator(index);
-        }
-
-        @Override
-        public java.util.List<ET> subList(int fromIndex, int toIndex) {
-            return l_().subList(fromIndex, toIndex);
-        }
-        // --- eof java.util.List interfaces
-        
-        // --- implement Col methods
-
-        @Override
-        protected <C extends Col<ET>> C copy_(boolean mutable) {
-            return null;  //To change body of implemented methods use File | Settings | File Templates.
-        }
-
-        @Override
-        protected Collection<ET> createRawCollection_(Iterable<ET> itr, boolean mutable) {
-            java.util.List<ET> l;
-            if (itr instanceof Collection) {
-                l = f_().create((Collection<ET>)itr);
-            } else {
-                l = f_().create();
-                for (ET e: itr) {
-                    l.add(e);
-                }
-            }
-            if (!mutable) {
-                l = Collections.unmodifiableList(l);
-            }
-            return l;
-        }
-
-        @Override
-        public <T, C extends Col<T>> C map(_.IFunc1<T, ET> mapper) {
-            java.util.List<T> l = f_().create(c_.size());
-            for (ET e : c_) {
-                l.add(mapper.apply(e));
-            }
-            return (C)create_(l, mutable());
-        }
-
-        @Override
-        @SuppressWarnings("unchecked")
-        public <C extends Col<ET>> C select(_.IFunc1<Boolean, ET> predicate) {
-            java.util.List<ET> l = f_().create(c_.size());
-            for (ET e : c_) {
-                if (predicate.apply(e)) {
-                    l.add(e);
-                }
-            }
-            return (C)create_(l, mutable());
-        }
-
-        @Override
-        public <C extends Col<ET>> C with(ET e) {
-            return null;  //To change body of implemented methods use File | Settings | File Templates.
-        }
-
-        @Override
-        public <C extends Col<ET>> C with(_.Option<ET> e) {
-            return super.with(e);    //To change body of overridden methods use File | Settings | File Templates.
-        }
-
-        @Override
-        public <C extends Col<ET>> C with(Collection<? extends ET> c) {
-            return null;  //To change body of implemented methods use File | Settings | File Templates.
-        }
-
-        @Override
-        public <C extends Col<ET>> C without(ET e) {
-            return null;  //To change body of implemented methods use File | Settings | File Templates.
-        }
-
-        @Override
-        public <C extends Col<ET>> C without(_.IFunc1<Boolean, ET> predicate) {
-            return null;  //To change body of implemented methods use File | Settings | File Templates.
-        }
-
-        @Override
-        public <C extends Col<ET>> C uniq() {
-            return null;  //To change body of implemented methods use File | Settings | File Templates.
-        }
-
-        // --- eof implement Col methods
-        
-        // --- OSGL list extensions
-        // --- eof OSGL list extensions
-    }
-
-
-    /**
-     * The osgl readonly list implements an unmodifiable {@link List} based on the osgl {@link List} 
-     * 
-     * <p>It is marked as a {@link java.util.RandomAccess} meaning the implementation support fast random access.</p> 
-     */
-    public static class ImmutableList<ET> extends List<ET> implements RandomAccess {
-        private ImmutableList() {
-            super(Collections.EMPTY_LIST, false);
-        }
-        protected ImmutableList(Iterable<ET> itr) {
-            super(itr, false);
-        }
-    }
-
-    /**
-     * "osgl.list.factory", the property key to configure user defined {@link IListFactory list factory}. 
-     * 
-     * Upon loaded, osgl tried to get a class name string from system properties use this
-     * configuration key. If osgl find the String returned is not empty then it will initialize
-     * the list factory use the class name configured. If any exception raised during the
-     * intialization, then it might cause the JVM failed to boot up 
-     */
-    public static final String CONF_LIST_FACTORY = "osgl.list.factory";
-
-    /**
-     * "osgl.random_access_list.factory", the property key to configure user defined {@link IListFactory
-     * random access list factory}. See {@link #CONF_LIST_FACTORY} for how osgl use this configuration
-     */
-    public static final String CONF_RANDOM_ACCESS_LIST_FACTORY = "osgl.random_access_list.factory";
-
-    private static IListFactory listFact;
-    private static IListFactory randomAccessListFact;
-
-    /* 
-     * -------------------------------------------------------------------------------------------------
-     * initialize the factories (list, random access list)
-     * ------------------------------------------------------------------------------------------------- 
-     */
-    static {
-        String s = System.getProperty(CONF_LIST_FACTORY);
-        if (S.notEmpty(s)) {
-            listFact = (IListFactory) X.newInstance(X.classForName(s));
-        } else {
-            listFact = new IListFactory() {
-                @Override
-                public <E> java.util.List<E> create() {
-                    return new LinkedList<E>();
-                }
-
-                @Override
-                public <E> java.util.List<E> create(Collection<E> collection) {
-                    return new LinkedList<E>(collection);
-                }
-
-                @Override
-                public <ET> java.util.List<ET> create(int initialCapacity) {
-                    return new LinkedList<ET>();
-                }
-            };
-        }
-
-        s = System.getProperty(CONF_RANDOM_ACCESS_LIST_FACTORY);
-        if (S.notEmpty(s)) {
-            randomAccessListFact = (IListFactory) X.newInstance(X.classForName(s));
-        } else {
-            randomAccessListFact = new IListFactory() {
-                @Override
-                public <E> java.util.List<E> create() {
-                    return new ArrayList<E>();
-                }
-
-                @Override
-                public <E> java.util.List<E> create(Collection<E> collection) {
-                    return new ArrayList<E>(collection);
-                }
-
-                @Override
-                public <E> java.util.List<E> create(int initialCapacity) {
-                    return new ArrayList<E>(initialCapacity);
-                }
-            };
-        }
-    }
-
-    /**
-     * The singleton instance of C, could be used by, for example, in a velocity template
-     * which is not easy to do static reference
-     */
-    public static final C INSTANCE = new C();
-
-    /**
-     * An empty immutable list. 
-     * 
-     * <p>This example illustrates the type-safe way to obtain an empty list:
-     * <pre>
-     *     C.List&lt;String&gt; s = C.list();
-     * </pre>
-     * </p>
-     * 
-     * @see #list() 
-     * @since 0.2
-     */
-    public static final ImmutableList EMPTY_LIST = new ImmutableList();
-    
-    // --- OSGL collection factories
-
-    /**
-     * Create an empty immutable list
-     * 
-     * <p>Implementation notes, this method will not create an new {@link ImmutableList} 
-     * instance every time, instead it returns {@link #EMPTY_LIST} directly</p>
-     * 
-     * @see #EMPTY_LIST
-     * @since 0.2
-     */
-    public static <T> ImmutableList<T> list() {
-        return EMPTY_LIST;
-    }
-
-    /**
-     * Create an immutable list with an existing immutable list.
-     * 
-     * <p>Implementation notes, this method returns the reference to the specified 
-     * immutable list directly</p>
-     * 
-     * @param l
-     * @return the list specified directly
-     * @since 0.2
-     */
-    public static <T> ImmutableList<T> list(ImmutableList<T> l) {
-        return l;
-    }
-
-    /**
-     * Create an immutable list with elements specified in an {@link Iterable}
-     * 
-     * @since 0.2
-     */
-    public static <T> ImmutableList<T> list(Iterable<T> itr) {
-        if (itr instanceof ImmutableList) {
-            return (ImmutableList<T>)itr;
-        }
-        return new ImmutableList<T>(itr);
-    }
-
-    /**
-     * Create an immutable list with specified elements 
-     * 
-     * @since 0.2
-     */
-    public static <T> ImmutableList<T> list(T ... es) {
-        return new ImmutableList<T>(Arrays.asList(es));
-    }
-    
-    public static ImmutableList<Byte> list(byte[] a) {
-        int len = a.length;
-        java.util.List<Byte> l = randomAccessListFact.create(len);
-        for (int i = 0; i < len; ++i) {
-            l.add(a[i]);
-        }
-        return list(l);
-    }
-
-    public static ImmutableList<Character> list(char[] a) {
-        int len = a.length;
-        java.util.List<Character> l = randomAccessListFact.create(len);
-        for (int i = 0; i < len; ++i) {
-            l.add(a[i]);
-        }
-        return list(l);
-    }
-
-    public static ImmutableList<Short> list(short[] a) {
-        int len = a.length;
-        java.util.List<Short> l = randomAccessListFact.create(len);
-        for (int i = 0; i < len; ++i) {
-            l.add(a[i]);
-        }
-        return list(l);
-    }
-
-    public static ImmutableList<Integer> list(int[] a) {
-        int len = a.length;
-        java.util.List<Integer> l = randomAccessListFact.create(len);
-        for (int i = 0; i < len; ++i) {
-            l.add(a[i]);
-        }
-        return list(l);
-    }
-
-    public static ImmutableList<Long> list(long[] a) {
-        int len = a.length;
-        java.util.List<Long> l = randomAccessListFact.create(len);
-        for (int i = 0; i < len; ++i) {
-            l.add(a[i]);
-        }
-        return list(l);
-    }
-
-    public static ImmutableList<Float> list(float[] a) {
-        int len = a.length;
-        java.util.List<Float> l = randomAccessListFact.create(len);
-        for (int i = 0; i < len; ++i) {
-            l.add(a[i]);
-        }
-        return list(l);
-    }
-
-    public static ImmutableList<Double> list(double[] a) {
-        int len = a.length;
-        java.util.List<Double> l = randomAccessListFact.create(len);
-        for (int i = 0; i < len; ++i) {
-            l.add(a[i]);
-        }
-        return list(l);
-    }
-
-    /**
-     * The namespace for factory methods to create mutable collections
-     */
-    public static class Mutable {
-
-        /**
-         * Create an empty mutable list
-         * 
-         * @since 0.2
-         */
-        public static <T> List<T> list() {
-            java.util.List<T> l = Collections.emptyList();
-            return new List<T>(l);
-        }
-
-        /**
-         * Create a mutable list with elements specified in an {@link Iterable} 
-         * 
-         * @since 0.2
-         */
-        public static <T> List<T> list(Iterable<T> itr) {
-            return new List<T>(itr);
-        }
-
-        /**
-         * Create an mutable list with elements specified as varargs
-         * 
-         * @since 0.2
-         */
-        public static <T> List<T> list(T ... es) {
-            return new List<T>(Arrays.asList(es));
-        }
-    }
-    // --- eof OSGL collection factories
-    private static <R, I> R foreach(final Iterable<I> itr, final _.IFunc1<Void, I> func, R def) {
-        for (I e: itr) {
-            try {
-                func.apply(e);
-            } catch (_.Break b) {
-                return b.get();
-            }
->>>>>>> 34987d8d
-        }
-        return def;
-    }
-
-<<<<<<< HEAD
     // --- factories
     public static <T> ITraversable<T> traversable(Iterable<? extends T> iterable) {
         if (iterable instanceof ITraversable) {
             return (ITraversable<T>) iterable;
         }
         return new Traversable<T>(iterable);
-=======
-    // --- OSGL collection extensions
-    public static <T> boolean all(Iterable<T> itr, final _.IFunc1<Boolean, T> predicate) {
-        return foreach(itr, breakIf(not(predicate)), true);
     }
-    
-    public static <T> boolean any(Iterable<T> itr, final _.IFunc1<Boolean, T> predicate) {
-        return foreach(itr, breakIf(predicate), false);
-    }
-    
-    public static <T1, T2> List<T2> map(java.util.List<? extends T1> list, _.IFunc1<T2, T1> mapper) {
-        java.util.List<T2> l0;
-        boolean readonly = list instanceof RandomAccess;
-        if (readonly) {
-            l0 = new ArrayList<T2>(list.size());
-        } else {
-            l0 = new LinkedList<T2>();
-        }
-        for (T1 t1 : list) {
-            l0.add(mapper.apply(t1));
-        }
-        return new List<T2>(l0);
->>>>>>> 34987d8d
-    }
-    // --- eof OSGL collection extensions
 }