--- conflicted
+++ resolved
@@ -166,11 +166,7 @@
   <groupId>org.osgl</groupId>
   <artifactId>osgl-tool</artifactId>
   <packaging>jar</packaging>
-<<<<<<< HEAD
   <version>1.1.0-SNAPSHOT</version>
-=======
-  <version>1.0.2-SNAPSHOT</version>
->>>>>>> d982f3b8
 
   <name>Java Tool</name>
   <description>A simple Java toolkit</description>
